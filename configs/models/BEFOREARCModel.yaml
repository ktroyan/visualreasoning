model:
<<<<<<< HEAD
  backbone: 'llada'  # choices: 'vit', 'looped_vit', 'transformer', 'resnet', 'llada'
=======
  backbone: 'vit'  # choices: 'vit', 'looped_vit', 'transformer', 'resnet'
>>>>>>> 6d8a8986
  head: 'mlp'  # choices: 'transformer', 'mlp', 'mytransformer', 'xtransformer'
  pretrained: null
  patch_size: 1
  visual_tokens:
    enabled: false
  use_ohe_repr: false # if True, use OHE for the possible tokens thus yielding as many artificial channels as there are different possible tokens; if False, use a simple sequence of tokens with an artificial channel only created to use convolution for linear projection of patches/pixels/tokens
  ape:
    enabled: false
    ape_type: '2dsincos'  # choices: 'learn', '2dsincos'; absolute positional encoding
    mixer: 'weighted_sum_vec'  # choices: 'sum', 'weighted_sum', weighted_sum_vec, ...; how to mix the input embeddings and the positional embeddings
  ope:
    enabled: true
  rpe:
    enabled: false
    rpe_type: 'rope'  # choices: 'rope', 'Two-slope-Alibi', 'Four-diag-slope-Alibi'; relative positional encoding
  pondernet:
    enabled: ${resolve_pondernet_for_looped_vit:${model.backbone}, true}  # whether to use PonderNet or not; false for bakcbones other than looped_vit
    max_steps: 7   # maximum number of steps; use higher number for more complex tasks to cover more of the geometric distribution mass
    epsilon: 0.01   # to stop during training when the cumulative probability mass is greater than epsilon (i.e., when the remaining probability mass is smaller than epsilon)
    hidden_dim: 128 # hidden dimension for the halting node
    beta: 0.01      # KLD regularization coefficient; how much do we force the geometric distribution prior
    lambda_p: 0.05  # for 0.5, the expected value for the number of steps/iterations is 2, for 0.1 it is 10; for example: 0.5 for simple tasks, 0.1 for more complex tasks
  use_cls_token: false # whether to use a cls token or not
  num_reg_tokens: 0 # number of register tokens to prepend to the input sequence
  encoder_aggregation:
    enabled: false
    method: '' # choices: '' (for no pooling and returning a sequence), 'mean', 'max', 'token' (for aggregating features and returning the cls token)
  num_elementary_tasks: 17    # number of elementary transformations + 1 for identity as padding; used for the task embedding; NOTE: this should match the transformations in the data module
  task_embedding:
    enabled: ${resolve_if_then_else_compositionality:${experiment.study}, true}  # if the study is compositionality, then whether the task embedding is used or not depends on the set value. Otherwise, it is not used.
    approach: ${resolve_if_then_else:${model.task_embedding.enabled}, task_tokens}  # choices: task_tokens, example_in_context
  training_hparams:
    optimizer: 'AdamW' # choices: Adam, AdamW, SGD
    scheduler:
      monitored_metric: ${resolve_if_then_else_validate_in_and_out_domain:${data.validate_in_and_out_domain}, gen_val_loss, val_loss} # choices: 'gen_val_loss', 'gen_val_acc', 'val_acc', 'val_loss'
      type: 'CosineAnnealingLR' # choices: ReduceLROnPlateau, StepLR, CosineAnnealingLR
      interval: 'epoch' # choices: 'step', 'epoch'
      frequency: 1
    lr_warmup:
      enabled: true  # use true for Transformer-based models
      type: 'linear' # choices: 'linear'
      num_steps: 200.0
    lr: 0.0002
    wd: 0.01
  attention_map:
    enabled: false
    layer: -1  # layer to use for the attention map (-1 for the last, 0 for the first layer, 1 for the second layer, etc.)
    n_samples: 2  # number of samples to consider for the attention map
  observe_preds:
    enabled: false
    n_samples: 4<|MERGE_RESOLUTION|>--- conflicted
+++ resolved
@@ -1,9 +1,5 @@
 model:
-<<<<<<< HEAD
   backbone: 'llada'  # choices: 'vit', 'looped_vit', 'transformer', 'resnet', 'llada'
-=======
-  backbone: 'vit'  # choices: 'vit', 'looped_vit', 'transformer', 'resnet'
->>>>>>> 6d8a8986
   head: 'mlp'  # choices: 'transformer', 'mlp', 'mytransformer', 'xtransformer'
   pretrained: null
   patch_size: 1
@@ -15,7 +11,7 @@
     ape_type: '2dsincos'  # choices: 'learn', '2dsincos'; absolute positional encoding
     mixer: 'weighted_sum_vec'  # choices: 'sum', 'weighted_sum', weighted_sum_vec, ...; how to mix the input embeddings and the positional embeddings
   ope:
-    enabled: true
+    enabled: false
   rpe:
     enabled: false
     rpe_type: 'rope'  # choices: 'rope', 'Two-slope-Alibi', 'Four-diag-slope-Alibi'; relative positional encoding

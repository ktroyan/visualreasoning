model:
<<<<<<< HEAD
  backbone: 'llada'  # choices: 'vit', 'looped_vit', 'transformer', 'resnet', 'llada'
=======
  backbone: 'looped_vit'  # choices: 'vit', 'looped_vit', 'transformer', 'resnet'
>>>>>>> 0afb400f
  head: 'mlp'  # choices: 'transformer', 'mlp', 'mytransformer', 'xtransformer'
  pretrained: null
  patch_size: 1
  visual_tokens:
    enabled: false
  use_ohe_repr: false # if True, use OHE for the possible tokens thus yielding as many artificial channels as there are different possible tokens; if False, use a simple sequence of tokens with an artificial channel only created to use convolution for linear projection of patches/pixels/tokens
  ape:
    enabled: false
    ape_type: '2dsincos'  # choices: 'learn', '2dsincos'; absolute positional encoding
    mixer: 'sum'  # choices: 'sum', 'weighted_sum', weighted_sum_vec, ...; how to mix the input embeddings and the positional embeddings
  ope:
    enabled: false
  rpe:
    enabled: false
    rpe_type: 'rope'  # choices: 'rope', 'Two-slope-Alibi', 'Four-diag-slope-Alibi'; relative positional encoding
  pondernet:
    enabled: ${resolve_pondernet_for_looped_vit:${model.backbone}, true}  # whether to use PonderNet or not; false for bakcbones other than looped_vit
    max_steps: 7   # maximum number of steps; use higher number for more complex tasks to cover more of the geometric distribution mass
    epsilon: 0.01   # to stop during training when the cumulative probability mass is greater than epsilon (i.e., when the remaining probability mass is smaller than epsilon)
    hidden_dim: 128 # hidden dimension for the halting node
    beta: 0.01      # KLD regularization coefficient; how much do we force the geometric distribution prior
    lambda_p: 0.05  # for 0.5, the expected value for the number of steps/iterations is 2, for 0.1 it is 10; for example: 0.5 for simple tasks, 0.1 for more complex tasks
  use_cls_token: false # whether to use a cls token or not
  num_reg_tokens: 0 # number of register tokens to prepend to the input sequence
  encoder_aggregation:
    enabled: false
    method: '' # choices: '' (for no pooling and returning a sequence), 'mean', 'max', 'token' (for aggregating features and returning the cls token)
  num_elementary_tasks: 14    # number of elementary transformations + 1 for identity as padding; used for the task embedding; NOTE: this should match the transformations in the data module
  task_embedding:
    enabled: ${resolve_if_then_else_compositionality:${experiment.study}, true}  # if the study is compositionality, then whether the task embedding is used or not depends on the set value. Otherwise, it is not used.
    approach: ${resolve_if_then_else:${model.task_embedding.enabled}, task_tokens}  # choices: task_tokens, example_in_context
  training_hparams:
    optimizer: 'AdamW' # choices: Adam, AdamW, SGD
    scheduler:
      monitored_metric: ${resolve_if_then_else_validate_in_and_out_domain:${data.validate_in_and_out_domain}, gen_val_loss, val_loss} # choices: 'gen_val_loss', 'gen_val_acc', 'val_acc', 'val_loss'
      type: 'CosineAnnealingLR' # choices: ReduceLROnPlateau, StepLR, CosineAnnealingLR
      interval: 'epoch' # choices: 'step', 'epoch'
      frequency: 1
    lr_warmup:
      enabled: true  # use true for Transformer-based models
      type: 'linear' # choices: 'linear'
      num_steps: 200.0
<<<<<<< HEAD
    lr: 0.0002
    wd: 0.01
=======
    lr: 0.001  # 0.001
    wd: 0.001  # 0.001
>>>>>>> 0afb400f
  attention_map:
    enabled: false
    layer: -1  # layer to use for the attention map (-1 for the last, 0 for the first layer, 1 for the second layer, etc.)
    n_samples: 2  # number of samples to consider for the attention map
  observe_preds:
    enabled: true
    n_samples: 4<|MERGE_RESOLUTION|>--- conflicted
+++ resolved
@@ -1,9 +1,5 @@
 model:
-<<<<<<< HEAD
   backbone: 'llada'  # choices: 'vit', 'looped_vit', 'transformer', 'resnet', 'llada'
-=======
-  backbone: 'looped_vit'  # choices: 'vit', 'looped_vit', 'transformer', 'resnet'
->>>>>>> 0afb400f
   head: 'mlp'  # choices: 'transformer', 'mlp', 'mytransformer', 'xtransformer'
   pretrained: null
   patch_size: 1
@@ -46,17 +42,12 @@
       enabled: true  # use true for Transformer-based models
       type: 'linear' # choices: 'linear'
       num_steps: 200.0
-<<<<<<< HEAD
     lr: 0.0002
     wd: 0.01
-=======
-    lr: 0.001  # 0.001
-    wd: 0.001  # 0.001
->>>>>>> 0afb400f
   attention_map:
     enabled: false
     layer: -1  # layer to use for the attention map (-1 for the last, 0 for the first layer, 1 for the second layer, etc.)
     n_samples: 2  # number of samples to consider for the attention map
   observe_preds:
-    enabled: true
+    enabled: false
     n_samples: 4
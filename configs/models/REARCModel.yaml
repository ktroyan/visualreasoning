--- conflicted
+++ resolved
@@ -1,11 +1,6 @@
 model:
-<<<<<<< HEAD
   backbone: 'llada'  # choices: 'vit', 'transformer', 'resnet', 'llada'
-  head: 'mlp'  # choices: 'transformer', 'mlp'
-=======
-  backbone: 'vit'  # choices: 'vit', 'transformer', 'resnet'
   head: 'mlp'  # choices: 'transformer', 'mlp', 'mytransformer', 'xtransformer'
->>>>>>> eb7f80f2
   pretrained: null
   patch_size: 1
   visual_tokens:

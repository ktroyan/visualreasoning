# NOTE: The parameters structure should follow that of the nested keys used in the config files in /configs by using "parameters" to create imbrication

# Program to run
program: experiment.py

# Use grid method since we sweep over experiments and not peform HP optimization.
method: grid

# This does not matter as we do not perform any optimization
# metric:
#   goal: minimize
#   name: metrics/val_loss_epoch

parameters:
  base:
    parameters:
      data_env:
        values: ['REARC']

<<<<<<< HEAD
  model:
    parameters:
      backbone:
        values: ['llada']
      head:
        values: ['mlp']
=======
  # model:
  #   parameters:
  #     backbone:
  #       # values: ['resnet']
  #       # values: ['vit']
  #       # values: ['looped_vit']
  #       # values: ['diffusion_vit']
  #     head:
  #       # values: ['mlp']
>>>>>>> c428690d

  experiment:
    parameters:
      study:
        values: ['sample-efficiency']
      setting:
        values: ['exp_setting_1']
      name:
        values: ['experiment_1', 'experiment_2', 'experiment_3', 'experiment_4', 'experiment_5', 'experiment_6', 'experiment_7', 'experiment_8', 'experiment_9', 'experiment_10', 'experiment_11', 'experiment_12', 'experiment_13', 'experiment_14', 'experiment_15', 'experiment_16', 'experiment_17', 'experiment_18', 'experiment_19', 'experiment_20', 'experiment_21', 'experiment_22', 'experiment_23', 'experiment_24', 'experiment_25', 'experiment_26', 'experiment_27', 'experiment_28', 'experiment_29', 'experiment_30', 'experiment_31', 'experiment_32', 'experiment_33', 'experiment_34', 'experiment_35', 'experiment_36', 'experiment_37', 'experiment_38', 'experiment_39', 'experiment_40']<|MERGE_RESOLUTION|>--- conflicted
+++ resolved
@@ -17,24 +17,12 @@
       data_env:
         values: ['REARC']
 
-<<<<<<< HEAD
   model:
     parameters:
       backbone:
         values: ['llada']
       head:
         values: ['mlp']
-=======
-  # model:
-  #   parameters:
-  #     backbone:
-  #       # values: ['resnet']
-  #       # values: ['vit']
-  #       # values: ['looped_vit']
-  #       # values: ['diffusion_vit']
-  #     head:
-  #       # values: ['mlp']
->>>>>>> c428690d
 
   experiment:
     parameters:

experiment:
  experiments_dir: './${base.data_env}/experiments'
  study: 'compositionality'  # choices: 'sample-efficiency', 'sys-gen', 'compositionality'
<<<<<<< HEAD
  setting: 'exp_setting_4'  # depends on the study; e.g. 'exp_setting_1'
  name: 'experiment_1'  # depends on the study and setting; e.g. 'experiment_1'
=======
  setting: 'exp_setting_3'  # depends on the study; e.g. 'exp_setting_1'
  name: 'experiment_2'  # depends on the study and setting; e.g. 'experiment_1'
>>>>>>> 0afb400f
  exp_summary_results_dir: '${experiment.experiments_dir}/exp_summary_results'
  exp_logger: 'wandb'
  dev_run: false<|MERGE_RESOLUTION|>--- conflicted
+++ resolved
@@ -1,13 +1,8 @@
 experiment:
   experiments_dir: './${base.data_env}/experiments'
   study: 'compositionality'  # choices: 'sample-efficiency', 'sys-gen', 'compositionality'
-<<<<<<< HEAD
-  setting: 'exp_setting_4'  # depends on the study; e.g. 'exp_setting_1'
-  name: 'experiment_1'  # depends on the study and setting; e.g. 'experiment_1'
-=======
   setting: 'exp_setting_3'  # depends on the study; e.g. 'exp_setting_1'
   name: 'experiment_2'  # depends on the study and setting; e.g. 'experiment_1'
->>>>>>> 0afb400f
   exp_summary_results_dir: '${experiment.experiments_dir}/exp_summary_results'
   exp_logger: 'wandb'
   dev_run: false
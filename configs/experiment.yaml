--- conflicted
+++ resolved
@@ -1,13 +1,7 @@
 experiment:
   experiments_dir: './${base.data_env}/experiments'
-<<<<<<< HEAD
-  study: 'compositionality'  # choices: 'sample-efficiency', 'sys-gen', 'compositionality'
-  setting: 'exp_setting_1'  # depends on the study
-  name: 'experiment_1'  # depends on the study and setting
-=======
   study: 'sys-gen'  # choices: 'sample-efficiency', 'sys-gen', 'compositionality'
   setting: 'exp_setting_1'  # depends on the study; e.g. 'exp_setting_1'
   name: 'experiment_2'  # depends on the study and setting; e.g. 'experiment_1'
->>>>>>> c428690d
   exp_summary_results_dir: '${experiment.experiments_dir}/exp_summary_results'
   exp_logger: 'wandb'
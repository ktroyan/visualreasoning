--- conflicted
+++ resolved
@@ -7,7 +7,7 @@
   metrics_callback_verbose: 1 # verbosity level: 0 for no verbose, 1 for more verbose, 2 for most verbose
   early_stopping:
     enabled: true
-    monitored_metric: ${resolve_if_then_else_validate_in_and_out_domain:${data.validate_in_and_out_domain}, gen_val_acc_grid_no_pad, val_acc_grid_no_pad}  # choices: 'val_acc', 'val_loss'
+    monitored_metric: ${resolve_if_then_else_validate_in_and_out_domain:${data.validate_in_and_out_domain}, gen_val_acc, val_acc}  # choices: 'val_acc', 'val_loss'
     es_patience: ${resolve_if_then_else:${training.early_stopping.enabled},20} # number of epochs for patience of early stopping
   progress_bar:
     enabled: false
@@ -18,10 +18,6 @@
   log_every_n_steps: 5
   checkpointing:
     enabled: true
-<<<<<<< HEAD
-    monitored_metric: ${resolve_if_then_else_validate_in_and_out_domain:${data.validate_in_and_out_domain}, gen_val_acc_grid_no_pad, val_acc_grid_no_pad} # choices: 'gen_val_loss', 'gen_val_acc', 'val_acc', 'val_loss'
-=======
-    monitored_metric: ${resolve_if_then_else_validate_in_and_out_domain:${data.validate_in_and_out_domain}, gen_val_acc_grid_epoch, val_loss} # choices: 'gen_val_loss', 'gen_val_acc', 'val_acc', 'val_loss', 'val_acc_grid_epoch', 'gen_val_acc_grid_epoch'
->>>>>>> 0afb400f
+    monitored_metric: ${resolve_if_then_else_validate_in_and_out_domain:${data.validate_in_and_out_domain}, gen_val_acc, val_acc} # choices: 'gen_val_loss', 'gen_val_acc', 'val_acc', 'val_loss'
     ckpt_period: 1  # every how many epochs are the checkpoints saved when running the Trainer()
   # flush_logs_every_n_steps: 100
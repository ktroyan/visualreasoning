import os
import pprint
import time
import numpy as np
from omegaconf import OmegaConf
import matplotlib
import pandas as pd
import torch
import pytorch_lightning as pl
import yaml

import wandb
from pytorch_lightning.loggers.wandb import WandbLogger

# Personal codebase dependencies
import data
import models
<<<<<<< HEAD
from utility.utils import get_complete_config, log_config_dict, get_model_from_ckpt, generate_timestamped_experiment_name, copy_folder
=======
from utility.utils import get_complete_config, log_config_dict, get_model_from_ckpt, get_paper_model_name, process_test_results
>>>>>>> f4979eb0
from utility.rearc.utils import observe_rearc_input_output_images, check_train_test_contamination as check_rearc_train_test_contamination
from utility.logging import logger


torch.set_float32_matmul_precision('medium')    # 'high'
torch.backends.cudnn.benchmark = True
torch.backends.cudnn.deterministic = True


<<<<<<< HEAD
def get_paper_model_name(config):
    """ Prepare model name for logging """
    if config.model.backbone == "vit":
        if (
            (config.model.visual_tokens.enabled) and
            (config.model.ape.enabled) and
            (config.model.ape.ape_type == "2dsincos") and
            (config.model.ape.mixer != "default") and
            (config.model.ope.enabled) and
            (config.model.rpe.enabled) and
            ("Alibi" in config.model.rpe.rpe_type)
        ):
            model_name = "ViT-vitarc"
        elif (
            (config.model.visual_tokens.enabled) and
            (config.model.ape.enabled) and
            (config.model.ape.ape_type == "2dsincos") and
            (config.model.rpe.enabled) and
            (config.model.rpe.rpe_type == "rope")
        ):
            model_name = "ViT"
        elif (
            (not config.model.visual_tokens.enabled) and
            (config.model.ape.enabled) and
            (config.model.ape.ape_type == "learn") and
            (not config.model.rpe.enabled) and
            (not config.model.ope.enabled)
        ):
            model_name = "ViT-vanilla"
    elif config.model.backbone == "resnet":
        model_name = "ResNet"
    elif config.model.backbone == "diffusion_vit":
        model_name = "ViT-diffusion"
    elif config.model.backbone == "looped_vit":
        model_name = "ViT-looped"
    elif config.model.backbone == "llada":
        model_name = "LLaDA"
    else:
        raise ValueError(f"Model {config.model.backbone} not recognized. Please check the model name.")

    return model_name

=======
>>>>>>> f4979eb0
def write_inference_results_logs(config, inference_folder, all_test_results, paper_model_name):
    # Format filename
    test_results_file_name = (
        f"{config.base.data_env.lower()}_"
        f"{config.experiment.study.replace('-', '')}_"
        f"{config.experiment.setting.replace('exp_setting_', 'es')}_"
        f"{config.experiment.name.replace('experiment_', 'exp')}_"
        f"{paper_model_name}_"
        "test_results.log"
    )

    test_results_file_path = os.path.join(inference_folder, test_results_file_name)

    # Write results with metadata
    with open(test_results_file_path, 'w') as f:
        # Log metadata
        f.write("*** Data ***\n")
        f.write(f"Data Environment: {config.base.data_env}\n")
        f.write(f"Study: {config.experiment.study}\n")
        f.write(f"Experiment Setting: {config.experiment.setting}\n")
        f.write(f"Experiment Name: {config.experiment.name}\n\n")

        # Log model name
        f.write(f"*** Model ***\n")
        full_model_name = f"{paper_model_name} + {config.model.head}"   # model name including network head
        f.write(f"Model: {full_model_name}\n\n")

        # Log test results
        f.write("*** Test Results ***\n")
        for result_set_name, result_dict in all_test_results.items():
            f.write(f"{result_set_name}:\n")
            for metric_name, metric_values in result_dict.items():
                values = np.array(metric_values)
                mean_value = values.mean()
                f.write(f"  {metric_name}:\n")
                f.write(f"    steps: {values.tolist()}\n")
                f.write(f"    epoch: {mean_value:.6f}\n")
            f.write("\n")

        # Log full config at the end of the log file
        f.write("\n\n*** Config ***\n")
        f.write(OmegaConf.to_yaml(config))
        f.write("\n")

    logger.info(f"Test results saved to: {test_results_file_path}")

    return test_results_file_path

def main(config, inference_folder, datamodule, model=None, model_ckpt_path=None, exp_logger=None):

    logger.info("*** Inference started ***")
    inference_start_time = time.time()

    # Trainer (for inference/testing)
    trainer = pl.Trainer(num_nodes=1,   # number of gpu nodes for distributed training
                         logger=exp_logger,
                         devices=config.base.n_gpus,
                         accelerator='auto',
                         enable_progress_bar=True,
                        )

    # Model
    if model is not None:
        log_message = f"A specific (most likely trained) model instance from class {model.__class__} was given for inference.\n\n"
        # log_message += f"Model: {model}\n"
        log_message += "No model checkpoint was given directly."
        logger.info(log_message)
    
    elif model_ckpt_path is not None:
        model = get_model_from_ckpt(model_ckpt_path)
        log_message = f"Model loaded from checkpoint for inference: {model_ckpt_path}\n\n"
        # log_message += f"Model: {model}\n"
        logger.info(log_message)

    else:
        raise ValueError("No model instance or model checkpoint path was given for inference.")


    logger.info(f"All hyperparameters of the model module used for inference:\n{model.hparams} \n")

    # Sanity check for data contamination between train and test dataloaders
    if config.inference.check_data_contamination and config.base.data_env in ["REARC", "BEFOREARC"]:
        train_dataloader = datamodule.train_dataloader()

        if isinstance(datamodule.test_dataloader(), list):
            test_dataloader = datamodule.test_dataloader()[0]       # get in-domain test dataloader
            check_rearc_train_test_contamination(train_dataloader, test_dataloader)
            gen_test_dataloader = datamodule.test_dataloader()[1]   # get OOD test dataloader
            check_rearc_train_test_contamination(train_dataloader, gen_test_dataloader)

        else:
            test_dataloader = datamodule.test_dataloader()
            check_rearc_train_test_contamination(train_dataloader, test_dataloader)


    # Testing
    trainer.test(model=model, datamodule=datamodule, verbose=True)  # NOTE: if more than one val/test dataloader was created in the datamodule, all the val/test dataloaders will be used for validation/testing
   

    # Additional logging and plotting if needed
    if config.inference.inference_verbose == 1 and config.base.data_env in ["REARC", "BEFOREARC"]:
        logger.debug(f"Test predictions: {model.test_preds}")
        logger.debug(f"Test targets: {model.test_targets}")

        test_dataloader = datamodule.test_dataloader()[0] if isinstance(datamodule.test_dataloader(), list) else datamodule.test_dataloader()   # get in-domain test dataloader
        observe_rearc_input_output_images(save_folder_path=inference_folder, dataloader=test_dataloader, split="test", batch_id=0, n_samples=4)

        if config.data.use_gen_test_set:
            logger.debug(f"OOD test predictions: {model.gen_test_preds}")
            logger.debug(f"OOD test targets: {model.gen_test_targets}")

            gen_test_dataloader = datamodule.test_dataloader()[1]   # get OOD test dataloader
            observe_rearc_input_output_images(save_folder_path=inference_folder, dataloader=gen_test_dataloader, split="gen_test", batch_id=0, n_samples=4)

            if config.data.validate_in_and_out_domain:
                logger.debug(f"OOD val predictions: {model.gen_val_preds}")
                logger.debug(f"OOD val targets: {model.gen_val_targets}")

                gen_val_dataloader = datamodule.val_dataloader()[1] # get OOD val dataloader
                observe_rearc_input_output_images(save_folder_path=inference_folder, dataloader=gen_val_dataloader, split="gen_val", batch_id=0, n_samples=4)

    ## Test results
    test_results = model.test_results
    all_test_results = {'test_results': test_results}

    if config.data.use_gen_test_set:
        gen_test_results = model.gen_test_results
        all_test_results.update({'gen_test_results': gen_test_results})

    paper_model_name = get_paper_model_name(config)

    # Save test results relevant to the paper in a log file
    test_results_file_path = write_inference_results_logs(config, inference_folder, all_test_results, paper_model_name)
    if exp_logger is not None:
        exp_logger.experiment.save(test_results_file_path)


    # End of inference
    log_message = "*** Inference ended ***\n"
    inference_elapsed_time = time.time() - inference_start_time
    log_message += f"\nTotal inference time: \n{inference_elapsed_time} seconds ~=\n{inference_elapsed_time/60} minutes ~=\n{inference_elapsed_time/(60*60)} hours"
    logger.info(log_message)

    return all_test_results


def run_inference_from_main():

    # Get and log all the config arguments
    config, _ = get_complete_config()
    log_config_dict(config)

    logger.info("*** Experiment started ***")
    exp_start_time = time.time()

    # Setup experiment folders
    experiment_name_timestamped = generate_timestamped_experiment_name("experiment")
    experiment_folder = config.experiment.experiments_dir + f"/{experiment_name_timestamped}"
    os.makedirs(experiment_folder, exist_ok=True)

    # Initialize WandB project run tracking
    run = wandb.init(
        project=config.wandb.wandb_project_name,  # ignored if using sweeps
        entity=config.wandb.wandb_entity_name,  # ignored if using sweeps
        dir=experiment_folder,
        name=experiment_name_timestamped,
    )
    wandb_subfolder = "/" + wandb.run.id if wandb.run is not None else ""

    # Seed everything for reproducibility
    if config.base.seed is not None:
        pl.seed_everything(config.base.seed)

    # Create the inference folder
    inference_folder = f"./{config.data.data_env}/inference"
    os.makedirs(inference_folder, exist_ok=True)

    # Data chosen
    data_module = vars(data)[config.base.data_module]
    datamodule = data_module(config.data)   # initialize the data with the data config
    logger.info(f"Data module instantiated. Now showing the total number of samples per dataloader:\n{datamodule}\n")

    # Get the image size from the datamodule. Useful for the model backbone
    image_size = datamodule.image_size
    logger.info(f"Image size considered (with padding): {image_size}")

    # Model chosen
    model_ckpt = config.inference.inference_model_ckpt
    if model_ckpt is not None and model_ckpt != "":
        logger.info(f"Model checkpoint path chosen for inference: {model_ckpt}")
        model = None
    else:
        model_module = vars(models)[config.base.model_module]
        model = model_module(config.base, config.model, config.data, config.backbone_network, config.head_network, image_size, inference_folder)   # initialize the model with the model and network configs
        logger.info(f"Model chosen for inference w.r.t. the current config files: {model}")

    # Initialize the experiment logger
    if config.experiment.exp_logger == 'wandb':
        exp_logger = WandbLogger(project=config.wandb.wandb_project_name, name=experiment_name_timestamped,
                                 save_dir=experiment_folder, log_model=config.wandb.log_model)
    else:
        logger.warning(
            f"Experiment logger {config.experiment.exp_logger} not recognized. The experiment logger is set to Null. Otherwise, choose 'wandb'.")
        exp_logger = None

    test_results = main(config, inference_folder, datamodule, model, model_ckpt, exp_logger=None)
    all_test_results = main(config, datamodule, model, model_ckpt, exp_logger=exp_logger)

    # End the wandb run
    run.finish()

    # Time taken for the experiment
    log_message = "*** Experiment ended ***\n"
    exp_elapsed_time = time.time() - exp_start_time
    log_message += f"\nTotal experiment time: \n{exp_elapsed_time} seconds ~=\n{exp_elapsed_time / 60} minutes ~=\n{exp_elapsed_time / (60 * 60)} hours"
    logger.info(log_message)

    # Save the figures produced in the /figs folder during the experiment to the experiment folder
    experiment_figs_folder = f"{experiment_folder}/figs"
    os.makedirs(experiment_figs_folder, exist_ok=True)
    copy_folder(f"./figs{wandb_subfolder}",
                experiment_figs_folder)  # copy everything in the /figs folder to the current experiment folder

    # Save the results and config arguments that we are the most interested to check quickly when experimenting
    exp_results_dict = {
        'experiments_dir': config.experiment.experiments_dir,
        'exp_name': experiment_name_timestamped,
        'dataset_dir': config.data.dataset_dir,
        'exp_duration': exp_elapsed_time,
        'exp_logger': config.experiment.exp_logger,
        'data_module': config.base.data_module,
        'model_module': config.base.model_module,
        'network_backbone': config.model.backbone,
        'network_head': config.model.head,
        'model_ckpt': config.training.model_ckpt_path,
        'backbone_ckpt': config.training.backbone_ckpt_path,
        'freeze_backbone': config.training.freeze_backbone,
        'best_val_acc': None,
        'best_epoch': None,
        'max_epochs': config.training.max_epochs,
        'train_batch_size': config.data.train_batch_size,
        'val_batch_size': config.data.val_batch_size,
        'test_batch_size': config.data.test_batch_size,
        'task_embedding': config.model.task_embedding,
        'lr': config.model.training_hparams.lr,
        'optimizer': config.model.training_hparams.optimizer,
        'scheduler_type': config.model.training_hparams.scheduler.type,
        'scheduler_interval': config.model.training_hparams.scheduler.interval,
        'scheduler_frequency': config.model.training_hparams.scheduler.frequency,
        'seed': config.base.seed,
    }

    exp_results_dict.update({k: v for k, v in all_test_results['test_results']['test_results_global_avg'].items()})
    exp_results_dict.update({k: v for k, v in all_test_results['test_results']['test_results_per_task_avg'].items()})
    # exp_results_dict.update({k:v for k,v in all_test_results['test_results_per_task'].items()})

    if config.data.use_gen_test_set:
        exp_results_dict.update(
            {k: v for k, v in all_test_results['gen_test_results']['gen_test_results_global_avg'].items()})
        exp_results_dict.update(
            {k: v for k, v in all_test_results['gen_test_results']['gen_test_results_per_task_avg'].items()})
        # exp_results_dict.update({k:v for k,v in all_test_results['gen_test_results_per_task'].items()})

    output_dict_df = pd.DataFrame([exp_results_dict])
    os.makedirs(config.experiment.exp_summary_results_dir, exist_ok=True)
    csv_path = os.path.join(config.experiment.exp_summary_results_dir, 'all_results_summary.csv')
    write_header = not os.path.exists(csv_path)
    output_dict_df.to_csv(csv_path, sep=';', mode='a', index=False, header=write_header)


if __name__ == '__main__':
    logger.info(f"inference.py process ID: {os.getpid()}")

    matplotlib.use('Agg')  # prevent the matplotlib GUI pop-ups from stealing focus

    # Get all the config arguments. This is needed to get the arguments that decide on whether to run sweeps or not and for how many sweeps
    config, _ = get_complete_config()

    if config.wandb.sweep.enabled:

        # Start sweep time
        sweep_start_time = time.time()
        logger.info(f"*** Sweep started ***")

        # Get the sweep yaml file for the data environment specified in the base config
        sweep_yaml_file = f"./configs/sweep_{(config.base.data_env).lower()}.yaml"

        # Load the sweep config yaml file
        with open(sweep_yaml_file, 'r') as f:
            sweep_config = yaml.safe_load(f)

        # Setup WandB sweep
        sweep_id = wandb.sweep(sweep=sweep_config,
                               project=config.wandb.wandb_project_name)

        # Start sweep job
        wandb.agent(sweep_id,
                    function=run_inference_from_main,
                    count=config.wandb.sweep.num_sweeps)

        # End sweep time
        sweep_elapsed_time = time.time() - sweep_start_time
        logger.info(
            f"*** Sweep ended ***\nTotal sweep time: \n{sweep_elapsed_time} seconds ~=\n{sweep_elapsed_time / 60} minutes ~=\n{sweep_elapsed_time / (60 * 60)} hours")

    else:
        run_inference_from_main()
<|MERGE_RESOLUTION|>--- conflicted
+++ resolved
@@ -15,11 +15,7 @@
 # Personal codebase dependencies
 import data
 import models
-<<<<<<< HEAD
-from utility.utils import get_complete_config, log_config_dict, get_model_from_ckpt, generate_timestamped_experiment_name, copy_folder
-=======
-from utility.utils import get_complete_config, log_config_dict, get_model_from_ckpt, get_paper_model_name, process_test_results
->>>>>>> f4979eb0
+from utility.utils import get_complete_config, log_config_dict, get_model_from_ckpt, get_paper_model_name, process_test_results, generate_timestamped_experiment_name, copy_folder
 from utility.rearc.utils import observe_rearc_input_output_images, check_train_test_contamination as check_rearc_train_test_contamination
 from utility.logging import logger
 
@@ -29,51 +25,6 @@
 torch.backends.cudnn.deterministic = True
 
 
-<<<<<<< HEAD
-def get_paper_model_name(config):
-    """ Prepare model name for logging """
-    if config.model.backbone == "vit":
-        if (
-            (config.model.visual_tokens.enabled) and
-            (config.model.ape.enabled) and
-            (config.model.ape.ape_type == "2dsincos") and
-            (config.model.ape.mixer != "default") and
-            (config.model.ope.enabled) and
-            (config.model.rpe.enabled) and
-            ("Alibi" in config.model.rpe.rpe_type)
-        ):
-            model_name = "ViT-vitarc"
-        elif (
-            (config.model.visual_tokens.enabled) and
-            (config.model.ape.enabled) and
-            (config.model.ape.ape_type == "2dsincos") and
-            (config.model.rpe.enabled) and
-            (config.model.rpe.rpe_type == "rope")
-        ):
-            model_name = "ViT"
-        elif (
-            (not config.model.visual_tokens.enabled) and
-            (config.model.ape.enabled) and
-            (config.model.ape.ape_type == "learn") and
-            (not config.model.rpe.enabled) and
-            (not config.model.ope.enabled)
-        ):
-            model_name = "ViT-vanilla"
-    elif config.model.backbone == "resnet":
-        model_name = "ResNet"
-    elif config.model.backbone == "diffusion_vit":
-        model_name = "ViT-diffusion"
-    elif config.model.backbone == "looped_vit":
-        model_name = "ViT-looped"
-    elif config.model.backbone == "llada":
-        model_name = "LLaDA"
-    else:
-        raise ValueError(f"Model {config.model.backbone} not recognized. Please check the model name.")
-
-    return model_name
-
-=======
->>>>>>> f4979eb0
 def write_inference_results_logs(config, inference_folder, all_test_results, paper_model_name):
     # Format filename
     test_results_file_name = (

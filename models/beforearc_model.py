import os
import torch
from torch import nn as nn
from torch.nn import functional as F
import pytorch_lightning as pl

# Personal codebase dependencies
from networks.backbones.resnet import get_resnet
from networks.backbones.transformer import get_transformer_encoder
from networks.backbones.vit import get_vit
from networks.backbones.looped_vit import get_looped_vit
from networks.backbones.llada import get_llada_encoder, LLaDAModel
from networks.heads.mlp import get_mlp_head
from networks.heads.transformer import get_transformer_decoder
from networks.heads.xtransformer import get_xtransformer_decoder
from networks.heads.mytransformer import get_mytransformer_decoder
from utility.utils import plot_lr_schedule
from utility.rearc.utils import plot_image_predictions, plot_attention_scores   # TODO: See if need to adapt
from utility.custom_logging import logger

# os.environ['TORCHDYNAMO_CAPTURE_SCALAR_OUTPUTS'] = '1'


class ReconstructionLoss(nn.Module):
    def __init__(self, loss_fn):
        super().__init__()
        self.loss_fn = loss_fn

    def forward(self, p_list, logits_list, y):
        # p_list is [T, B]
        # logits_list: is [T, B, seq_len, num_classes]
        # y is [B, seq_len]

        total_loss = 0.0
        for t in range(len(p_list)):
            logits_t = logits_list[t].transpose(2, 1)  # [B, num_classes, seq_len] <-- [B, seq_len, num_classes]; Torch Cross-Entropy loss function wants [B, num_classes, seq_len]
            p_t = p_list[t].unsqueeze(-1)
            loss_t = (p_t * self.loss_fn(logits_t, y, reduction='none')).mean()
            total_loss += loss_t
        
        return total_loss

class RegularizationLoss(nn.Module):
    def __init__(self, lambda_p, max_steps):
        """
        max_steps is used to precompute the geometric prior parameterized by the hyperparameter lambda_p

        The idea of the regularization loss is to promote exploration.
        That is, the model is incentivized to perform 1/lambda_p steps since we attribute non-zero probabilities for all steps.
        """
        super().__init__()
        
        # Build (truncated) geometric prior: p_g[k] = (1-lambda_p)^k * lambda_p
        p_g = torch.zeros(max_steps)
        not_halted = 1.0    # for (1-lambda_p)^k, so start with 1.0 at k=0 for full mass
        for k in range(max_steps):
            if k == max_steps-1:
                # Attribute all the remaining mass to the last step so that it sums to 1 (needed as it is a truncated geometric distribution)
                p_g[k] = not_halted

            else:
                p_g[k] = not_halted * lambda_p
                not_halted *= (1 - lambda_p)
        
        self.register_buffer('p_g', nn.Parameter(p_g, requires_grad=False))
        self.kld = nn.KLDivLoss(reduction='batchmean')

    def forward(self, p_list):
        p = torch.stack(p_list).transpose(0, 1)  # [B, T], where T is the actual number of steps/iterations performed; transpose for batch first
        p = p.clamp(min=1e-6, max=1-1e-6)   # clamping to avoid log(0); only used if p is used as input and not target below in kld
        
        # Geometric distribution prior p_g
        p_g = self.p_g[:p.shape[1]].unsqueeze(0).expand_as(p)   # [B, T] <-- [T] <-- [max_steps]

        # TODO: See comment NOTE below about log-space of input and target.
        #       Not sure whether to use p_g.log() or p.log() as "input" since different sources do different things. 
        return self.kld(p_g.log(), p)    # NOTE: the input should be in log-space for this KL divergence loss function; the target can be in the log-space too if the argument log_target=True; See https://docs.pytorch.org/docs/stable/generated/torch.nn.KLDivLoss.html
        # return self.kl_div(p.log(), p_g)

class VisReasModel(pl.LightningModule):
    """
    Model module class that handles the training, validation and testing logic of the model.
    """
    
    def __init__(self, base_config, model_config, data_config, backbone_network_config, image_size, save_folder):
        super().__init__()

        self.base_config = base_config
        self.model_config = model_config
        self.data_config = data_config
        self.backbone_network_config = backbone_network_config
        self.image_size = image_size
        self.save_folder = save_folder

        # Train, val, test, OOD test (if applicable) and OOD val (if applicable) inputs, predictions and targets for local observation
        self.train_inputs = []
        self.train_preds = []
        self.train_targets = []

        self.val_inputs = []
        self.val_preds = []
        self.val_targets = []

        if data_config.validate_in_and_out_domain:
            self.gen_val_inputs = []
            self.gen_val_preds = []
            self.gen_val_targets = []

        self.test_inputs = []
        self.test_preds = []
        self.test_targets = []

        if data_config.use_gen_test_set:
            self.gen_test_inputs = []
            self.gen_test_preds = []
            self.gen_test_targets = []

        # Metrics for local plotting
        self.train_loss_step = []
        self.train_acc_step = []
        self.train_grid_acc_step = []

        self.val_loss_step = []
        self.val_acc_step = []
        self.val_grid_acc_step = []

        if data_config.validate_in_and_out_domain:
            self.gen_val_loss_step = []
            self.gen_val_acc_step = []
            self.gen_val_grid_acc_step = []

        # Test and OOD test (if applicable) results for logging
        self.test_step_results = [] # NOTE: this is needed to store the results of the test step for each batch (i.e., at each step), and display the final results at the end of the epoch
        if data_config.use_gen_test_set:
            self.gen_test_step_results = [] # NOTE: this is needed to store the results of the generalization test step for each batch (i.e., at each step), and display the final results at the end of the epoch

        # Learning rate values for plotting LR schedule
        self.lr_values = []

        # Store the attention scores
        if model_config.attention_map.enabled:
            self.train_attention_scores = []
            self.val_attention_scores = []

            if data_config.validate_in_and_out_domain:
                self.gen_val_attention_scores = []

        # --- PonderNet ---
        if self.model_config.pondernet.enabled:
            self.rec_loss = ReconstructionLoss(F.cross_entropy)
            self.reg_loss = RegularizationLoss(self.model_config.pondernet.lambda_p,
                                               self.model_config.pondernet.max_steps    # T
                                               )

    def load_backbone_weights(self, checkpoint_path):
        self.model_backbone.load_state_dict(torch.load(checkpoint_path, weights_only=False)['model'], strict=False)
        logger.info(f"Loaded ckpt weights for backbone at ckpt path: {checkpoint_path}")

    def freeze_backbone_weights(self):
        for param in self.model_backbone.parameters():
            param.requires_grad = False

    def create_true_size_mask(self, B: int, H: int, W: int, y_true_size: torch.Tensor) -> torch.Tensor:
        """ 
        Create a multiplicative mask to ignore all the symbols outside of the true size of the grid image.
        The non-symbol (e.g., padding) tokens would thus be ignored when computing the metrics (e.g., loss, accuracy). 
        
        Vectorized and avoid graph breaks by staying in tensor ops.
        """

        # Create a mask of shape [B, H, W] initialized to False (0)
        mask = torch.zeros((B, H, W), dtype=torch.bool, device=self.device)  # [B, H, W] ; initialize all as 0/False (padded)

        # Get row and column indices for the true size grid
        row_idx = torch.arange(H, device=self.device).view(1, H, 1)  # [1, H, 1]
        col_idx = torch.arange(W, device=self.device).view(1, 1, W)  # [1, 1, W]

        # Broadcast true sizes to be compatible with the row and column indices of the full grid
        true_h = y_true_size[:, 0].view(B, 1, 1)  # [B, 1, 1] <-- [B, 1] (height of the grid)
        true_w = y_true_size[:, 1].view(B, 1, 1)  # [B, 1, 1] <-- [B, 1] (width of the grid)

        # Get mask with True where (row < true_h) and (col < true_w)
        mask = (row_idx < true_h) & (col_idx < true_w)  # [B, H, W] <-- [B, H, 1] boolean mask for the height and [B, 1, W] boolean mask for the width

        # Flatten 2D mask
        mask = mask.view(B, -1) # [B, seq_len=H*W] <-- [B, H, W] (where the rectangle [0:true_h, 0:true_w] is True)

        return mask

    def shared_step(self, batch):
        """
        The same processing is performed during training, validation and test steps. 
        """

        x, y, task_tokens, example_in_context, y_true_size, x_grid_object_ids, special_grid_tokens_dict = batch   # [B, H, W], [B, H, W], [B], [B, 2], [B, seq_len], Dict

        B, H, W = x.shape

        # Flatten 2D tensor (grid image) y
        y_flat = y.view(B, -1)  # [B, seq_len=H*W] <-- [B, H, W]

        # Handle input grid object ids for OPE
        if not self.model_config.ope.enabled:
            x_grid_object_ids = None

        # Handle task embedding
        if not self.model_config.task_embedding.enabled:
            task_tokens = None
            example_in_context = None
        
        elif self.model_config.task_embedding.approach == 'example_in_context':
            task_tokens = None
        
        elif self.model_config.task_embedding.approach == 'task_tokens':
            example_in_context = None

        # Cerate mask to ignore any token outside of the true size of the target grid
        mask = self.create_true_size_mask(B, H, W, y_true_size)

        # --- PonderNet ---
        if self.model_config.pondernet.enabled:
            # Pondering: Compute logits and halting probabilities for all pondering steps/iterations (so we have two lists)
            logits_list, p_list, halt_step = self.forward(x,
                                               y_flat,
                                               task_tokens=task_tokens,
                                               example_in_context=example_in_context,
                                               x_grid_object_ids=x_grid_object_ids
                                               )
            
            return logits_list, p_list, halt_step, y_flat, mask, special_grid_tokens_dict
        
<<<<<<< HEAD
        # Forward pass through the whole model
        y_hat, prediction_mask  = self(x, y, task_tokens=task_tokens, example_in_context=example_in_context, x_grid_object_ids=x_grid_object_ids)  # computed logits

        if len(y_hat.shape) > 2:
            # Permute the dimensions of y_hat to be [B, num_classes, seq_len] instead of [B, seq_len, num_classes] to match PyTorch's cross_entropy function format
            y_hat = y_hat.permute(0, 2, 1)  # [B, num_classes, seq_len] <-- [B, seq_len, num_classes]

        # Create the multiplicative mask based on the true sizes of y to only compute the metrics w.r.t. the actual tokens to predict in the target
        true_size_mask = self.create_true_size_mask(B, H, W, y_true_size)

        return x, y_hat, y, true_size_mask, prediction_mask, special_grid_tokens_dict

    def step(self, batch, batch_idx):

        x, y_hat, y, true_size_mask, prediction_mask, special_grid_tokens_dict = self.shared_step(batch)    # [B, num_classes, seq_len], [B, seq_len], [B, seq_len]
        y_orig = y.clone()  # store the original inputs and targets for logging
        y_hat_orig = y_hat.clone()

        if prediction_mask is not None:
            # LLaDA is trained in an autoregressive manner, so we have only some tokens of the target masked
            # we ignore all tokens that have not been masked, as the masked ones must only be copied

            # prediction_mask == 1 means that the token was masked and predicted while the other tokens were given
            y = y[prediction_mask]  # [#masked_tokens]
            y_hat = y_hat.permute(0, 2, 1)[prediction_mask]  # permute to [B, seq_len, num_classes] then mask => [#masked_tokens, num_classes]
            true_size_mask = true_size_mask[prediction_mask]  # [#masked_tokens]

        # probabilities = F.softmax(y_hat, dim=1)  # compute the probabilities (normalized logits) of the model for each sample of the batch

        # TODO: 
        # See exactly how we want to compute the loss and metrics. What types of tokens we want to consider.
        # Also, convert the non-data tokens to background tokens (i.e., 0) when computing the loss and metrics, no?
        # Also, consider weighting the tokens (e.g., there are many more bakground tokens) differently when computing the loss for grid with padding.

        # Determine if y_hat is logits or class predictions
        if y_hat.dtype.is_floating_point:
            # Loss per symbol (with all sorts of padding considered): compute the loss per token/symbol
            per_sample_loss = F.cross_entropy(y_hat, y.long(), reduction='none').float()  # [B, seq_len]
            loss_symbol_with_pad = (per_sample_loss.mean()).unsqueeze(0)

            # Loss per symbol (without padding): compute the loss per token/symbol and then apply the mask to ignore the padding tokens
            per_sample_loss = F.cross_entropy(y_hat, y.long(), reduction='none').float()  # [B, seq_len]
            loss_symbol_no_pad = ((per_sample_loss * true_size_mask).sum() / true_size_mask.sum()).unsqueeze(0)  # only consider non-padding elements

            # Compute predictions
            preds = torch.argmax(y_hat, dim=1)  # [B, seq_len]; predictions for each token/symbol of the model for each sample of the batch
            preds_orig = torch.argmax(y_hat_orig, dim=1)  # [B, seq_len]; predictions for each token/symbol of the model for each sample of the batch

        else:
            # Already predicted class indices: cannot compute loss
            loss_symbol_with_pad = torch.tensor([0.0], device=y_hat.device)
            loss_symbol_no_pad = torch.tensor([0.0], device=y_hat.device)
            preds = y_hat
            preds_orig = y_hat_orig

=======
        # --- Standard ---
        else:
            # Compute logits
            logits = self.forward(x, 
                                  y_flat,
                                  task_tokens=task_tokens,
                                  example_in_context=example_in_context,
                                  x_grid_object_ids=x_grid_object_ids
                                  )
            
            return logits, None, y_flat, mask, special_grid_tokens_dict

    def step(self, batch, batch_idx):

        # --- PonderNet ---
        if self.model_config.pondernet.enabled:
            logits_list, p_list, halt_step, y_flat, mask, special_grid_tokens_dict = self.shared_step(batch)
            
            ## Loss computation
            # Reconstruction loss
            rec_loss = self.rec_loss(p_list, logits_list, y_flat)
            
            # Regularization loss
            reg_loss = self.reg_loss(p_list)
            beta = self.model_config.pondernet.beta
            
            # PonderNet objective loss (using Reconstruction and Regularization losses)
            obj_loss = rec_loss + beta * reg_loss
            loss = obj_loss.unsqueeze(0) # loss returned for backpropagation; convert to 1-element tensor so that it can be concatenated properly when storing metrics later

            # Convert to 1-element tensors so that they can be concatenated properly when storing metrics later
            rec_loss = rec_loss.unsqueeze(0)
            reg_loss = reg_loss.unsqueeze(0)

            ## Prediction logits
            # TODO: Check if correct!
            # During training, the output is sampled using a multinomial sampling for the halting probability distribution obtained
            # During evaluation, the output is the output obtained at the step at which the model halted (following the Bernoulli sampling with probability lambda_t)
            
            all_logits = torch.stack(logits_list, dim=1)    # stack all logits along the steps dimension into [B, T, seq_len, num_classes]
            B, seq_len, num_classes = y_flat.shape[0], y_flat.shape[1], all_logits.shape[3]
            
            if self.training:
                # Get training prediction logits
>>>>>>> 0afb400f

                # We probabilistically sample a halting step per batch element to get the logits of that step
                p = torch.stack(p_list, dim=1).clamp(min=1e-6, max=1-1e-6)  # [B, T]; stack the probabilities of halting p_list into [B, T]
                sampled_step = torch.multinomial(p, num_samples=1)  # [B, 1]; sample one step to use per batch element

<<<<<<< HEAD
        # Accuracy per symbol (without padding) (i.e., the accuracy of the model in predicting the correct symbol for each pixel of the grid considering only the target grid, that is, without considering the padding tokens)
        acc_symbol_no_pad = (((preds == y) * true_size_mask).sum().float() / true_size_mask.sum()).unsqueeze(0)  # only consider non-padding elements

        if prediction_mask is None:
            # Grid accuracy (only count as correct if the entire padded grid is correct)
            acc_grid_with_pad = torch.all(preds == y, dim=1).float().mean().unsqueeze(0)

            # Grid accuracy (only count as correct if entire non-padding grid is correct)
            acc_grid_no_pad = torch.all((preds == y) | ~true_size_mask, dim=1).float().mean().unsqueeze(0)   # | ~mask ensures automatically count as correct the padding tokens

        else:
            # Does not make that much sense when using a random masking...
            acc_grid_with_pad = torch.tensor([0.0], device=acc_symbol_with_pad.device)
            acc_grid_no_pad = torch.tensor([0.0], device=acc_symbol_with_pad.device)


        logs = {'loss': loss_symbol_with_pad,
                'loss_no_pad': loss_symbol_no_pad, 
                'acc': acc_symbol_with_pad,
                'acc_no_pad': acc_symbol_no_pad,
                'acc_grid': acc_grid_with_pad,
                'acc_grid_no_pad': acc_grid_no_pad
                }
=======
                # Get the per‐token class‐scores from the sampled halting step for each element in the batch
                step_indices = sampled_step.view(B, 1, 1, 1).expand(-1, 1, seq_len, num_classes) # build gather index of shape [B, 1, seq_len, 1]
                logits = all_logits.gather(1, step_indices).squeeze(1)  # gather the sampled-step logits to [B, seq_len, num_classes] <-- [B, 1, seq_len, num_classes]; along the T dimension of all_logits, gather takes the index given by step_indices[b, 0, i, j] at every (sequence, class) position (i,j)

            else:
                # Get evaluation prediction logits
                # During evaluation, we take the logits at the last step (i.e., the step at which the model halted probabilistically)
                # Note that this assumes that the feature states has been preserved by being stored in all subsequent steps since the sample has halted
                # logits = logits_list[-1]  # this would work if we stored the feature state of a sample that just halted through all the subsequent steps

                # Get the per‐token class‐scores from the halting step at which each element in the batch first halted
                step_indices = halt_step.view(B, 1, 1, 1).expand(-1, 1, seq_len, num_classes)
                logits = all_logits.gather(1, step_indices).squeeze(1)
            
            selected_step = step_indices[:, 0, 0, 0]   # allows to observe how many steps were taken for each sample; [B]
            
            logs = {"loss": loss, "ponder_rec_loss": rec_loss, "ponder_reg_loss": reg_loss}

        # --- Standard ---
        else:
            logits, _, y_flat, mask, special_grid_tokens_dict = self.shared_step(batch)
            
            per_sample_loss = F.cross_entropy(logits.permute(0, 2, 1),
                                              y_flat.long(),
                                              reduction='none',
                                            #   ignore_index=special_grid_tokens_dict['PAD_TOKEN']  # ignore the padding token
                                              ).float()
            
            loss = per_sample_loss.mean().unsqueeze(0)  # [B, seq_len]
            logs = {"loss": loss}

>>>>>>> 0afb400f
        
        ## Metrics computation
        # Get predictions
        preds = torch.argmax(logits, dim=2) # [B, seq_len] <-- [B, seq_len, num_classes]
        
        # Compute more loss metrics where it is just Cross-Entropy
        per_sample_loss = F.cross_entropy(logits.permute(0, 2, 1),
                                          y_flat.long(),
                                          reduction='none'
                                          ).float() # [B, seq_len]

        loss_no_pad = ((per_sample_loss * mask).sum() / mask.sum()).unsqueeze(0)

        # Compute accuracy metrics
        acc_with_pad = ((preds == y_flat).float().mean()).unsqueeze(0)
        acc_no_pad = (((preds == y_flat) * mask).sum().float() / mask.sum()).unsqueeze(0)
        acc_grid_pad = (torch.all(preds == y_flat, dim=1).float().mean()).unsqueeze(0)
        acc_grid_nopad = (torch.all((preds == y_flat) | ~mask, dim=1).float().mean()).unsqueeze(0)

        # Store metrics in logs
        logs.update({
            "loss_no_pad": loss_no_pad,
            "acc": acc_with_pad,
            "acc_no_pad": acc_no_pad,
            "acc_grid": acc_grid_pad,
            "acc_grid_no_pad": acc_grid_nopad
        })

<<<<<<< HEAD
        return loss, logs, preds_orig

=======
        return loss, logs, preds
        
>>>>>>> 0afb400f
    def training_step(self, batch, batch_idx):
        """
        This method is called for each batch during the training phase.
        This is a default PyTorch Lightning method that we override to define the training logic.
        """
        x, y, task_tokens, example_in_context, y_true_size, x_grid_object_ids, special_grid_tokens_dict = batch

        loss, logs, preds = self.step(batch, batch_idx)

        # Logging
        self.log_dict({f"metrics/train_{k}": v for k,v in logs.items()},
                      prog_bar=True,
                      logger=True,
                      on_step=True,
                      on_epoch=True,
                      add_dataloader_idx=False
                      )
        
        # For the first and last training batch of the epoch
        if (batch_idx == 0) or (batch_idx == self.trainer.num_training_batches - 1):
            # Save batch (of inputs, preds, targets) for current epoch for plotting
            self.train_inputs.append(x)
            self.train_preds.append(preds)
            self.train_targets.append(y)

            if self.model_config.attention_map.enabled:
                # Store attention scores
                if hasattr(self.encoder, 'get_attention_scores'):
                    attn_scores = self.encoder.get_attention_scores()
                    if attn_scores is not None:
                        self.train_attention_scores.append(attn_scores)
                    else:
                        logger.warning(f"Attention scores were None for train epoch {self.current_epoch} and batch {batch_idx}.")

        # Store to plot locally
        self.train_loss_step.append(logs['loss'])
        self.train_acc_step.append(logs['acc'])
        self.train_grid_acc_step.append(logs['acc_grid'])

        # Log the current learning rate
        self.log_dict({"learning_rate": self.lr_schedulers().get_last_lr()[-1]},
                    prog_bar=True,
                    logger=True,
                    on_step=True,
                    on_epoch=True,
                    )

        return loss

    def validation_step(self, batch, batch_idx, dataloader_idx=0):
        """
        This method is called for each batch during the validation phase.
        This is a default PyTorch Lightning method that we override to define the validation logic.

        NOTE: Currently val_loss is the monitored metric during training
        """

        x, y, task_tokens, example_in_context, y_true_size, x_grid_object_ids, special_grid_tokens_dict = batch

        loss, logs, preds = self.step(batch, batch_idx)

        if dataloader_idx == 0:
            # Logging
            self.log_dict({f"metrics/val_{k}": v for k, v in logs.items()},
                          prog_bar=True,
                          logger=True,
                          on_step=True,
                          on_epoch=True,
                          add_dataloader_idx=False
                          )    # NOTE: this is monitored for best checkpoint and early stopping

            # Save to plot locally
            self.val_loss_step.append(logs['loss'])
            self.val_acc_step.append(logs['acc'])
            self.val_grid_acc_step.append(logs['acc_grid'])

            # For the first and last validation batch of the epoch
            if (batch_idx == 0) or (batch_idx == self.trainer.num_val_batches[0] - 1):

                # Store batch (of inputs, preds, targets) for current epoch for plotting
                self.val_inputs.append(x)
                self.val_preds.append(preds)
                self.val_targets.append(y)

                if self.model_config.attention_map.enabled:
                    # Store attention scores
                    if hasattr(self.encoder, 'get_attention_scores'):
                        attn_scores = self.encoder.get_attention_scores()
                        if attn_scores is not None:
                            self.val_attention_scores.append(attn_scores)
                        else:
                            logger.warning(f"Attention scores were None for val epoch {self.current_epoch} and batch {batch_idx}.")

        elif dataloader_idx == 1:
            # Logging
            self.log_dict({f"metrics/gen_val_{k}": v for k, v in logs.items()},
                          prog_bar=True,
                          logger=True,
                          on_step=True,
                          on_epoch=True,
                          add_dataloader_idx=False
                          )

            # Save to plot locally
            self.gen_val_loss_step.append(logs['loss'])
            self.gen_val_acc_step.append(logs['acc'])
            self.gen_val_grid_acc_step.append(logs['acc_grid'])

            # For the first and last validation batch of the epoch
            if (batch_idx == 0) or (batch_idx == self.trainer.num_val_batches[1] - 1):

                # Store batch (of inputs, preds, targets) for current epoch for plotting
                self.gen_val_inputs.append(x)
                self.gen_val_preds.append(preds)
                self.gen_val_targets.append(y)

                if self.model_config.attention_map.enabled:
                    # Store attention scores
                    if hasattr(self.encoder, 'get_attention_scores'):
                        attn_scores = self.encoder.get_attention_scores()
                        if attn_scores is not None:
                            self.gen_val_attention_scores.append(attn_scores)
                        else:
                            logger.warning(f"Attention scores were None for gen val epoch {self.current_epoch} and batch {batch_idx}.")

        return loss

    def on_train_epoch_end(self):
        """
        This method is called at the end of each training epoch.
        This is a default PyTorch Lightning method that we override to define the logic at the end of each training epoch.
        NOTE: It is called after the on_train_epoch_end() method of the Callback class.
        """

        figs_to_log = []

        # Plot attention maps if attention maps are enabled and exist
        if self.model_config.attention_map.enabled and hasattr(self.encoder, 'get_attention_scores'):
            # Plot attention maps of some training and validation samples of the first and last batch seen during the epoch

            for batch_index, split in zip([0, -1], ["train", "val"]):
                # Plot attention maps of some training and validation samples of the first and last batch seen during the epoch
                fig_paths = plot_attention_scores(self.save_folder,
                                                  split,
                                                  self.train_inputs,self.train_targets,
                                                  self.train_attention_scores,
                                                  self.model_config.attention_map.layer,
                                                  self.backbone_network_config.num_heads,
                                                  self.image_size,
                                                  self.encoder.num_extra_tokens,
                                                  self.encoder.seq_len,
                                                  n_samples=self.model_config.attention_map.n_samples,
                                                  epoch=self.current_epoch,
                                                  batch_index=batch_index
                                                  )

                figs_to_log.append(fig_paths)

            # Log the figures to wandb
            for fig_paths in figs_to_log:
                for fig_path in fig_paths:
                    self.logger.log_image(key="figures_attention_maps/"+fig_path.replace("./", ""),
                                          images=[fig_path]
                                          )

        # Plot model predictions
        if self.model_config.observe_preds.enabled:
<<<<<<< HEAD
            # Plot a few training and validation samples (inputs, predictions, targets) of the first and last batch seen during the epoch

            for batch_index, split in zip([0, -1], ["train", "val"]):
                # Plot a few training and validation samples of the first and last batch seen during the epoch
                fig_paths = plot_image_predictions(self.save_folder,
                                                   split,
                                                   self.train_inputs,
=======
            # Plot a few training samples (inputs, predictions, targets) of the first and last batch seen during the epoch
            for batch_index in [0, -1]:
                fig_paths = plot_image_predictions(self.save_folder,
                                                   "train",
                                                   self.train_inputs, 
>>>>>>> 0afb400f
                                                   self.train_preds,
                                                   self.train_targets,
                                                   self.image_size,
                                                   n_samples=self.model_config.observe_preds.n_samples,
                                                   batch_index=batch_index,
                                                   epoch=self.current_epoch
                                                   )

                figs_to_log.append(fig_paths)

            # Plot a few validation samples (inputs, predictions, targets) of the first and last batch seen during the epoch
            for batch_index in [0, -1]:
                fig_paths = plot_image_predictions(self.save_folder,
                                                   "val",
                                                   self.val_inputs, 
                                                   self.val_preds,
                                                   self.val_targets,
                                                   self.image_size,
                                                   n_samples=self.model_config.observe_preds.n_samples,
                                                   batch_index=batch_index,
                                                   epoch=self.current_epoch
                                                   )
                
                figs_to_log.append(fig_paths)

            if self.data_config.validate_in_and_out_domain:
                for batch_index in [0, -1]:
                    # Plot a few validation samples (inputs, predictions, targets) of the first and last batch seen during the epoch
                    fig_paths = plot_image_predictions(self.save_folder,
                                                    "gen_val",
                                                    self.gen_val_inputs, 
                                                    self.gen_val_preds,
                                                    self.gen_val_targets,
                                                    self.image_size,
                                                    n_samples=self.model_config.observe_preds.n_samples,
                                                    batch_index=batch_index,
                                                    epoch=self.current_epoch
                                                    )
                
                figs_to_log.append(fig_paths)

            # Log the figures to wandb
            for fig_paths in figs_to_log:
                for fig_path in fig_paths:
                    try:
                        self.logger.log_image(key="figures_image_predictions/"+fig_path.replace("./", ""),
                                              images=[fig_path]
                                              )
                    except Exception as e:
                        log_message = f"Error logging image predictions to wandb: {e}"
                        log_message += f"Issue for figure path: {fig_path}"
                        log_message += "This image logging was skipped."
                        logger.warning(log_message)

        # Reset the lists for the next epoch
        self.train_inputs = []
        self.train_preds = []
        self.train_targets = []

        self.val_inputs = []
        self.val_preds = []
        self.val_targets = []

        if self.data_config.validate_in_and_out_domain:
            self.gen_val_inputs = []
            self.gen_val_preds = []
            self.gen_val_targets = []

        self.train_attention_scores = []
        self.val_attention_scores = []

        if self.data_config.validate_in_and_out_domain:
            self.gen_val_attention_scores = []


    def test_step(self, batch, batch_idx, dataloader_idx=0):

<<<<<<< HEAD
        x, y_hat, y, mask, prediction_mask, special_grid_tokens_dict = self.shared_step(batch)

        assert prediction_mask is None, "Prediction mask should be None during testing as we generate all the tokens."

        # TODO: See exactly how we want to compute the loss and metrics. What types of tokens we want to consider.
        # Also, convert the non-data tokens to background tokens (i.e., 0) when computing the loss and metrics, no?

        # Determine if y_hat is logits or class predictions
        if y_hat.dtype.is_floating_point:
            # Loss per symbol (with all sort of padding considered): compute the loss per token/symbol
            per_sample_loss = F.cross_entropy(y_hat, y.long(), reduction='none').float()  # [B, seq_len]
            loss_symbol_with_pad = per_sample_loss.mean().unsqueeze(0)

            # Loss per symbol (without padding considered): compute the loss per token/symbol and then apply the mask to ignore the padding tokens
            per_sample_loss = F.cross_entropy(y_hat, y.long(), reduction='none').float()  # [B, seq_len]
            loss_symbol_no_pad = ((per_sample_loss * mask).sum() / mask.sum()).unsqueeze(0)  # only consider non-padding elements

            # Compute predictions
            preds = torch.argmax(y_hat, dim=1)  # [B, seq_len]; predictions for each token/symbol of the model for each sample of the batch

        else:
            # Already predicted class indices: cannot compute loss
            loss_symbol_with_pad = torch.tensor([0.0], device=y_hat.device)
            loss_symbol_no_pad = torch.tensor([0.0], device=y_hat.device)
            preds = y_hat

        # Accuracy per symbol (with padding) (i.e., the accuracy of the model in predicting the correct symbol for each pixel of the grid considering the whole max. padded grid, thus also the padding tokens)
        acc_symbol_with_pad = (preds == y).float().mean().unsqueeze(0)

        # Accuracy per symbol (without padding) (i.e., the accuracy of the model in predicting the correct symbol for each pixel of the grid considering only the target grid, that is, without considering the padding tokens)
        acc_symbol_no_pad = (((preds == y) * mask).sum().float() / mask.sum()).unsqueeze(0)  # only consider non-padding elements

        # Grid accuracy with pad (only count as correct if the entire padded grid is correct)
        acc_grid_with_pad = torch.all(preds == y, dim=1).float().mean().unsqueeze(0)
=======
        x, y, task_tokens, example_in_context, y_true_size, x_grid_object_ids, special_grid_tokens_dict = batch
        B, _, _ = x.shape

        loss, logs, preds = self.step(batch, batch_idx)
>>>>>>> 0afb400f

        # Prefix keys for logs depending on whether it is for test or gen_test
        if dataloader_idx == 0:
            prefix = "test"
        elif dataloader_idx == 1:
            prefix = "gen_test"
        
        test_results = {f"{prefix}_{k}": v for k, v in logs.items()}

<<<<<<< HEAD
        logs = {'loss': loss_symbol_with_pad,
                'loss_no_pad': loss_symbol_no_pad,
                'acc': acc_symbol_with_pad,
                'acc_no_pad': acc_symbol_no_pad, 
                'acc_grid': acc_grid_with_pad,
                'acc_grid_no_pad': acc_grid_no_pad
                }
=======
        # Log the results to WandB
        self.log_dict(test_results, logger=True, on_step=True, prog_bar=True, add_dataloader_idx=False)
>>>>>>> 0afb400f

        # Save locally (e.g., for plotting)
        if dataloader_idx == 0:
            self.test_step_results.append(test_results)
            self.test_inputs.append(x)
            self.test_preds.append(preds)
            self.test_targets.append(y.view(B, -1))   # flatten y for consistency
        
        elif dataloader_idx == 1:
            self.gen_test_step_results.append(test_results)
            self.gen_test_inputs.append(x)
            self.gen_test_preds.append(preds)
<<<<<<< HEAD
            self.gen_test_targets.append(y)

        return results
=======
            self.gen_test_targets.append(y.view(B, -1))   # flatten y for consistency

        return test_results
>>>>>>> 0afb400f
    
    def on_test_epoch_end(self):
        """
        This method is called at the end of the testing phase.
        This is a default PyTorch Lightning method that we override to define the logic at the end of the testing phase.
        """

        figs_to_log = []

        if len(self.test_step_results) != 0:
            test_step_results = self.test_step_results

            test_keys = list(test_step_results[0].keys())  # we take the first element (i.e., for the first epoch) of the list since all elements have the same keys

            # Results should contain a key for each metric (e.g., loss, acc) and the corresponding values for the single epoch seen during testing
            test_results = {k: torch.cat([x[k] for x in test_step_results]).cpu().numpy() for k in test_keys}

            log_message = f"[Test epoch {self.current_epoch}] Metrics per batch: \n"
            for k, v in test_results.items():
                log_message += f"{k}: {v} \n"

            logger.info(log_message)
            
            self.test_results = test_results

            # Plot a few test samples (inputs, predictions, targets) of the first and last batch of testing (single epoch)
            if self.model_config.observe_preds.enabled:
                fig_paths = plot_image_predictions(self.save_folder, "test", self.test_inputs, self.test_preds, self.test_targets, self.image_size, n_samples=self.model_config.observe_preds.n_samples, batch_index=0)
                figs_to_log.append(fig_paths)
                fig_paths = plot_image_predictions(self.save_folder, "test", self.test_inputs, self.test_preds, self.test_targets, self.image_size, n_samples=self.model_config.observe_preds.n_samples, batch_index=self.trainer.num_test_batches[0]-1)
                figs_to_log.append(fig_paths)

        if self.data_config.use_gen_test_set:
            if len(self.gen_test_step_results) != 0:
                gen_test_step_results = self.gen_test_step_results

                gen_test_keys = list(gen_test_step_results[0].keys())  # we take the first element (i.e., for the first epoch) of the list since all elements have the same keys

                # Results should contain a key for each metric (e.g., loss, acc) and the corresponding values for the single epoch seen during testing
                gen_test_results = {k: torch.cat([x[k] for x in gen_test_step_results]).cpu().numpy() for k in gen_test_keys}

                log_message += f"[Test systematic generalization epoch {self.current_epoch}] Metrics per batch: \n"
                for k, v in gen_test_results.items():
                    log_message += f"{k}: {v} \n"

                logger.info(log_message)

                self.gen_test_results = gen_test_results

                # Plot a few test samples (inputs, predictions, targets) of the first and last batch of testing (single epoch)
                if self.model_config.observe_preds.enabled:
                    fig_paths = plot_image_predictions(self.save_folder, "gen_test", self.gen_test_inputs, self.gen_test_preds, self.gen_test_targets, self.image_size, n_samples=self.model_config.observe_preds.n_samples, batch_index=0)
                    figs_to_log.append(fig_paths)
                    fig_paths = plot_image_predictions(self.save_folder, "gen_test", self.gen_test_inputs, self.gen_test_preds, self.gen_test_targets, self.image_size, n_samples=self.model_config.observe_preds.n_samples, batch_index=self.trainer.num_test_batches[1]-1)
                    figs_to_log.append(fig_paths)

        if len(figs_to_log) != 0:
            # Log the figures to wandb
            for fig_paths in figs_to_log:
                for fig_path in fig_paths:
                    self.logger.log_image(key="figures_image_predictions/"+fig_path.replace("./", ""),
                                          images=[fig_path]
                                          )

    def on_train_end(self):
        """
        This method is called at the end of the training phase.
        This is a default PyTorch Lightning method that we override to define the logic at the end of the training phase.
        """

        # Plot learning rate values used during training
        fig_path = plot_lr_schedule(self.save_folder, self.lr_values)

        # Log the learning rate schedule to wandb
        self.logger.log_image(key="figures_lr_schedule/"+fig_path.replace("./", ""),
                              images=[fig_path]
                              )

    def optimizer_step(self, epoch, batch_idx, optimizer, optimizer_closure):
        """
        Override the PyTorch Lightning optimizer_step method to add custom logic before the optimizer.step() call.
        
        NOTE: We overwrite it for learning rate warm-up.
        """

        if self.model_config.training_hparams.lr_warmup.enabled:
            if self.model_config.training_hparams.lr_warmup.type == "linear":
                # Linear LR warm up
                num_lr_warmup_steps = self.model_config.training_hparams.lr_warmup.num_steps
                if self.trainer.global_step < num_lr_warmup_steps:
                    lr_scale = min(1.0, float(self.trainer.global_step + 1) / num_lr_warmup_steps)
                    for pg in optimizer.param_groups:
                        pg["lr"] = lr_scale * self.model_config.training_hparams.lr
            else:
                raise ValueError(f"Unknown LR warmup type given: {self.model_config.training_hparams.lr_warmup.type}")

        self.lr_values.append(optimizer.param_groups[0]["lr"])
        
        # This is the content of the original optimizer_step method from PyTorch Lightning
        # TODO: Get warning due to this line? Even though it is the original PTL code?
        optimizer.step(closure=optimizer_closure)   # update params

    def configure_optimizers(self):
        """ 
        Initializes the optimizer and the learning rate scheduler. 
        The optimizer is initialized with the parameters of the model and the learning rate scheduler is initialized with the optimizer.
        
        See: https://lightning.ai/docs/pytorch/stable/api/lightning.pytorch.core.LightningModule.html#lightning.pytorch.core.LightningModule.configure_optimizers

        Returns:
            optimizer_config (dict): A dictionary containing the optimizer and the learning rate scheduler to be used during training.
        """

        # Define the optimizer
        if self.model_config.training_hparams.optimizer == 'Adam':
            optimizer = torch.optim.Adam(self.parameters(), lr=self.model_config.training_hparams.lr, weight_decay=self.model_config.training_hparams.wd)
        
        elif self.model_config.training_hparams.optimizer == 'AdamW':
            optimizer = torch.optim.AdamW(self.parameters(), lr=self.model_config.training_hparams.lr, weight_decay=self.model_config.training_hparams.wd)
        
        elif self.model_config.training_hparams.optimizer == 'SGD':
            optimizer = torch.optim.SGD(self.parameters(), lr=self.model_config.training_hparams.lr, momentum=0.9, weight_decay=self.model_config.training_hparams.wd)
        
        else:
            raise ValueError(f"Unknown optimizer given: {self.model_config.training_hparams.optimizer}")

        # Define the learning rate scheduler
        if self.model_config.training_hparams.scheduler.type == 'ReduceLROnPlateau':
            scheduler = torch.optim.lr_scheduler.ReduceLROnPlateau(optimizer, mode='min', factor=0.5, patience=10)
        
        elif self.model_config.training_hparams.scheduler.type == 'CosineAnnealingLR':
            scheduler = torch.optim.lr_scheduler.CosineAnnealingLR(optimizer, T_max=20, eta_min=1e-6)

        elif self.model_config.training_hparams.scheduler.type == 'StepLR':
            scheduler = torch.optim.lr_scheduler.StepLR(optimizer, step_size=30, gamma=0.1)

        else:
            raise ValueError(f"Unknown scheduler given: {self.model_config.training_hparams.scheduler.type}")

        optimizer_config = {
            "optimizer": optimizer,
            "lr_scheduler": {
                "scheduler": scheduler,
                "interval": self.model_config.training_hparams.scheduler.interval,  # 'epoch' or 'step'
                "frequency": self.model_config.training_hparams.scheduler.frequency,  # 'epoch' or 'step'; how often to call the scheduler w.r.t. the interval
                "monitor": f"metrics/{self.model_config.training_hparams.scheduler.monitored_metric}",  # metric to track for lr scheduling. E.g., metrics/val_loss or metrics/val_acc
            },
        }

        return optimizer_config


class BEFOREARCModel(VisReasModel):
    def __init__(self, base_config, model_config, data_config, backbone_network_config, head_network_config, image_size, save_folder, **kwargs):

        # Save the hyperparameters to self.hparams so that they can be stored in the model checkpoint when using torch.save()
        self.save_hyperparameters()

        # Update the max image size to take into account the visual tokens (i.e., border and newline tokens)
        if model_config.visual_tokens.enabled:
            self.image_size = image_size + 1 + 1 # +1 for the border tokens (bottom and right) and +1 for the newline token (last column of the grid)
            logger.info(f"Image grid size (with all the special visual tokens considered): {self.image_size}x{self.image_size}")
        else:
            self.image_size = image_size
            logger.info(f"Image grid size: {self.image_size}x{self.image_size}")
        

        super().__init__(base_config=base_config, 
                         model_config=model_config,
                         data_config=data_config,
                         backbone_network_config=backbone_network_config, 
                         image_size=self.image_size,
                         save_folder=save_folder
                         )

        self.model_config = model_config

        self.seq_len = self.image_size * self.image_size    # the sequence length with data tokens and any sort of padding
        self.num_channels = 1

        self.num_data_tokens = 10   # symbols in the grid (0-9)

        if self.model_config.visual_tokens.enabled:
            self.num_special_tokens = 5     # PAD_TOKEN (10), X_ENDGRID_TOKEN (11), Y_ENDGRID_TOKEN (12), XY_ENDGRID_TOKEN (13), NL_GRID_TOKEN (14)
        else:
            self.num_special_tokens = 1     # PAD_TOKEN (10)

        self.num_classes = self.num_data_tokens + self.num_special_tokens   # number of token categories that can be predicted by the _whole_ model; 10 for symbols + 1 for each special token that could be predicted

        if self.backbone_network_config == 'llada' and self.backbone_network_config.diffusion.sage_thinking:
            self.num_classes += 1

        ## Model backbone/encoder
        if model_config.backbone == "resnet":
            self.encoder, bb_num_out_features = get_resnet(base_config=base_config,
                                                           model_config=model_config,
                                                           network_config=backbone_network_config,
                                                           image_size=self.image_size,
                                                           num_classes=self.num_classes
                                                           )
            self.bb_embed_dim = bb_num_out_features   # embedding dimension backbone model


        elif model_config.backbone == "transformer":
            self.encoder = get_transformer_encoder(base_config=base_config,
                                                   model_config=self.model_config,
                                                   network_config=backbone_network_config, 
                                                   image_size=self.image_size,
                                                   num_channels=self.num_channels,
                                                   num_classes=self.num_classes
                                                   )
            self.bb_embed_dim = backbone_network_config.embed_dim   # embedding dimension backbone model
            

        elif model_config.backbone == "vit":
            self.encoder = get_vit(base_config=base_config,
                                   model_config=model_config,
                                   network_config=backbone_network_config,
                                   image_size=self.image_size,
                                   num_channels=self.num_channels,
                                   num_classes=self.num_classes
                                   )
            self.bb_embed_dim = backbone_network_config.embed_dim   # embedding dimension backbone model

        elif model_config.backbone == "llada":
            self.encoder = get_llada_encoder(base_config=base_config,
                                             model_config=model_config,
                                             network_config=backbone_network_config,
                                             image_size=self.image_size,
                                             num_channels=self.num_channels,
                                             num_classes=self.num_classes,
                                             )
            self.bb_embed_dim = backbone_network_config.embed_dim  # embedding dimension backbone model


        elif model_config.backbone == "looped_vit":
            self.encoder = get_looped_vit(base_config=base_config,
                                          model_config=model_config,
                                          network_config=backbone_network_config,
                                          image_size=self.image_size,
                                          num_channels=self.num_channels,
                                          num_classes=self.num_classes
                                          )
            self.bb_embed_dim = backbone_network_config.embed_dim   # embedding dimension backbone model
        
        else:
            raise ValueError(f"Unknown model backbone given: {model_config.backbone}")
        
        self.head_input_dim = self.bb_embed_dim     # actual embedding dimension to be passed to the head/decoder network, which will be projected to the correct embedding dimension if different from the backbone/decoder embedding dimension
        self.head_input_embed_dim = head_network_config.embed_dim   # dimension of the input that should be passed to the head network; initially assumed to be of dimension equal to the embedding dimension of the backbone/encoder network

        ## Task embedding
        # For Transformer-based backbones
        # Task tokens approach
        if model_config.task_embedding.enabled and model_config.task_embedding.approach == "task_tokens":
            self.embed_task_tokens_seq = nn.Embedding(self.num_classes + model_config.num_elementary_tasks, embedding_dim=backbone_network_config.embed_dim, device=self.device)

        ## Encoder to Decoder projection layer; useful to handle the task embedding that is concatenated
        # TODO: We could handle the task embedding differently than by a simple concatenation. For example using FiLM. See later.
        if (self.head_input_dim != self.head_input_embed_dim) and model_config.head in ["transformer", "xtransformer", "mytransformer"]:
            self.enc_to_dec_proj = nn.Linear(self.head_input_dim, self.head_input_embed_dim, device=self.device)  # project the encoder output (of dimension backbone_network_config.embed_dim + task_embedding_dim) to the decoder embedding dimension

        
        ## Model head or decoder
        if model_config.head == "transformer":
            self.decoder = get_transformer_decoder(model_config=self.model_config,
                                                   network_config=head_network_config,
                                                   num_classes=self.num_classes,
                                                   seq_len=self.seq_len,
                                                   )
            
        elif model_config.head == "mytransformer":  
            self.decoder = get_mytransformer_decoder(model_config=self.model_config,
                                                     network_config=head_network_config,
                                                     num_classes=self.num_classes,
                                                     seq_len=self.seq_len,
                                                     )
              
        elif model_config.head == "xtransformer":
            self.decoder = get_xtransformer_decoder(model_config=self.model_config,
                                                    network_config=head_network_config,
                                                    num_classes=self.num_classes,
                                                    seq_len=self.seq_len
                                                    )
        

        elif model_config.head == "mlp":
            self.decoder = get_mlp_head(network_config=head_network_config, 
                                        embed_dim=self.head_input_dim, 
                                        output_dim=self.num_classes, 
                                        activation='relu',
                                        num_layers=2
                                        )
        
        else:
            raise ValueError(f"Unknown model head given: {model_config.head}")


    def check_device_placement(self):
        # Iterate through all parameters of BEFOREARCModel and its submodules and check for device placement
        log_message = "Named parameters of self: \n"
        for name, param in self.named_parameters():
            log_message += f"{name}: {param.device}\n"

        if 'cpu' in log_message:
            log_message += "WARNING: Some tensors are on CPU.\n"
            logger.error(log_message)
        logger.warning(log_message)

        # Iterate through all attributes of self and check for Tensors and their device placement
        log_message = "Attributes of self that are torch.Tensor: \n"
        for name, value in vars(self).items():
            if isinstance(value, torch.Tensor):
                log_message += f"Tensor '{name}' is on device: {value.device}\n"

        if 'cpu' in log_message:
            log_message += "WARNING: Some tensors are on CPU.\n"
            logger.error(log_message)
        logger.warning(log_message)

        # Iterate through all attributes of self and check for nn.Modules and their parameters and buffers device placement
        log_message = "Attributes of self that are nn.Module: \n"
        for name, value in vars(self).items():
            if isinstance(value, nn.Module):
                # Check parameters and buffers of nn.Module
                for param_name, param in value.named_parameters():
                    log_message += f"Parameter '{name}.{param_name}' is on device: {param.device}\n"
                for buffer_name, buffer in value.named_buffers():
                    log_message += f"Buffer '{name}.{buffer_name}' is on device: {buffer.device}\n"
        
        if 'cpu' in log_message:
            log_message += "WARNING: Some parameters are on CPU.\n"
            logger.error(log_message)
        logger.warning(log_message)


    def forward(self, x, y, task_tokens=None, example_in_context=None, x_grid_object_ids=None):

        device = x.device

        # Use task tokens as task embedding if applicable
        if self.model_config.task_embedding.enabled and (task_tokens is not None):
            task_tokens = self.embed_task_tokens_seq(task_tokens.to(device))  # [B, num_tasks, embed_dim]
        else:
            task_tokens = None
        
        # Use grid object ids for the OPE (which is used within the APE)
        if not (self.model_config.ope.enabled and (x_grid_object_ids is not None) and self.model_config.backbone in ["vit", "looped_vit", "transformer", "llada"]):
            x_grid_object_ids = None

<<<<<<< HEAD
        if isinstance(self.encoder, LLaDAModel):
            # LLaDA expects a token sequence, not an image. We flatten already here as this makes it easier to mask
            # the input sequence
            x = x.flatten(1)
            assert x.shape == y.shape, "Input and target sequences must have the same shape for LLaDA"


            if self.training:
                # training -> mask the input sequence before processing

                # we concatenate x and y (used as target) and mask some of the y tokens (used as input)
                y_masked, mask, y = self.encoder.mask_input_sequence(y)
                xy = torch.cat([x, y], dim=1)
                xy_masked = torch.cat([x, y_masked], dim=1)

                # Optional, ignore padding and NL Token
                # attention_mask = self.encoder.get_attention_mask(xy_masked)

                logits = self.forward_sample(xy_masked, xy, task_tokens, example_in_context, x_grid_object_ids)

            else:
                # inference -> LLaDA Diffusion Process
                logits = self.encoder.generate_masked_sequence(self.forward_sample, x, y, forward_sample_params = {
                    'task_tokens': task_tokens,
                    'example_in_context': example_in_context,
                    'x_grid_object_ids': x_grid_object_ids
                })
                mask = None

            # The logits are both, input and prediction. Lets only keep the prediction logits.
            logits = logits[:, x.shape[1]:]

        else:
            logits = self.forward_sample(x, y, task_tokens, example_in_context, x_grid_object_ids)
            mask = None

        return logits, mask

    def forward_sample(self, x, y, task_tokens=None, example_in_context=None, x_grid_object_ids=None):
        B, seq_len = y.shape

        # Encode the input sequence
        if self.model_config.backbone in ["vit", "looped_vit", "llada"]:
            x_encoded = self.encoder(x, task_embeddings=task_tokens, example_in_context=example_in_context, x_grid_object_ids=x_grid_object_ids)  # [B, seq_len, embed_dim]; NOTE: the extra tokens will have been truncated so the encoded sequence will also have a dim seq_len
=======
>>>>>>> 0afb400f

        # --- PonderNet ---
        if self.model_config.pondernet.enabled:
            # Run the encoder adaptive loop to get the list of features and list of halting probabilities
            x_features_list, p_list, halt_step = self.encoder(x, 
                                                              task_tokens, 
                                                              example_in_context, 
                                                              x_grid_object_ids
                                                              )

            # Decode each step/iteration as we would for a single step (i.e., when pondernet is not used)
            logits_list = []
            for feature in x_features_list:
                if self.model_config.head in ["transformer", "xtransformer", "mytransformer"]:
                    if self.head_input_dim != self.head_input_embed_dim:
                        feature = self.enc_to_dec_proj(feature)
                    logits_step_t = self.decoder(y, feature)
                
                elif self.model_config.head in ["mlp"]:
                    logits_step_t = self.decoder(feature)

                logits_list.append(logits_step_t) # each [B, seq_len, num_classes] tensor is a step-wise prediction

            # Return lists of all step-wise logits and halting probabilities, as well as the halting step at which each sample halted
            return logits_list, p_list, halt_step


        # --- Standard pass ---
        else:
            # Encode the input sequence
            if self.model_config.backbone in ["vit", "looped_vit"]:
                x_encoded = self.encoder(x, task_tokens, example_in_context, x_grid_object_ids)  # [B, seq_len, embed_dim]; NOTE: the extra tokens will have been truncated so the encoded sequence will also have a dim seq_len

<<<<<<< HEAD
        elif self.model_config.head in ["mlp"]:
            # MLP Decoder/Head
    
            # Forward pass through the model head
            # We can treat each pixel/token independently as part of a sequence, so we can directly apply a Linear layer 
            # where the last dimension is the features dimension, instead of reshaping the tensor
            logits = self.decoder(x_encoded)   # [B, seq_len, num_classes] <-- [B, seq_len=H*W, C=self.network_config.embed_dim]

            if self.model_config.backbone in ["resnet"]:
                if task_tokens is not None:
                    # Discard the appended task tokens
                    logits = logits[:, :-task_tokens.shape[1], :]

                if example_in_context is not None:
                    # Discard the appended input-output example
                    logits = logits[:, :-2*seq_len, :]

=======
            elif self.model_config.backbone in ["resnet"]:
                # NOTE: The task embedding is handled below for ResNet as it is not used at encoding time
                x_encoded = self.encoder(x, task_tokens, example_in_context) # [B, seq_len, embed_dim]

                if self.head_input_dim != self.head_input_embed_dim:
                    # Map the encoded input sequence to the same embedding dimension as the decoder's
                    x_encoded = self.enc_to_dec_proj(x_encoded)  # [B, seq_len, head_input_embed_dim]
>>>>>>> 0afb400f

            # Decode the encoded input sequence
            if self.model_config.head in ["transformer", "xtransformer", "mytransformer"]:
                # Transformer Decoder

                if self.head_input_dim != self.head_input_embed_dim:
                    # Map the encoded input sequence to the same embedding dimension as the decoder's
                    x_encoded = self.enc_to_dec_proj(x_encoded)  # [B, seq_len, head_input_embed_dim]

                logits = self.decoder(y, x_encoded) # [B, seq_len, num_classes]

            elif self.model_config.head in ["mlp"]:
                # MLP Decoder/Head
        
                # Forward pass through the model head
                # We can treat each pixel/token independently as part of a sequence, so we can directly apply a Linear layer 
                # where the last dimension is the features dimension, instead of reshaping the tensor
                logits = self.decoder(x_encoded)   # [B, seq_len, num_classes] <-- [B, seq_len=H*W, C=self.network_config.embed_dim]

                if self.model_config.backbone in ["resnet"]:
                    if task_tokens is not None:
                        # Discard the appended task tokens
                        logits = logits[:, :-task_tokens.shape[1], :]
                    
                    if example_in_context is not None:
                        # Discard the appended input-output example
                        logits = logits[:, :-2*seq_len, :]
                
        return logits<|MERGE_RESOLUTION|>--- conflicted
+++ resolved
@@ -37,7 +37,7 @@
             p_t = p_list[t].unsqueeze(-1)
             loss_t = (p_t * self.loss_fn(logits_t, y, reduction='none')).mean()
             total_loss += loss_t
-        
+
         return total_loss
 
 class RegularizationLoss(nn.Module):
@@ -49,7 +49,7 @@
         That is, the model is incentivized to perform 1/lambda_p steps since we attribute non-zero probabilities for all steps.
         """
         super().__init__()
-        
+
         # Build (truncated) geometric prior: p_g[k] = (1-lambda_p)^k * lambda_p
         p_g = torch.zeros(max_steps)
         not_halted = 1.0    # for (1-lambda_p)^k, so start with 1.0 at k=0 for full mass
@@ -61,19 +61,19 @@
             else:
                 p_g[k] = not_halted * lambda_p
                 not_halted *= (1 - lambda_p)
-        
+
         self.register_buffer('p_g', nn.Parameter(p_g, requires_grad=False))
         self.kld = nn.KLDivLoss(reduction='batchmean')
 
     def forward(self, p_list):
         p = torch.stack(p_list).transpose(0, 1)  # [B, T], where T is the actual number of steps/iterations performed; transpose for batch first
         p = p.clamp(min=1e-6, max=1-1e-6)   # clamping to avoid log(0); only used if p is used as input and not target below in kld
-        
+
         # Geometric distribution prior p_g
         p_g = self.p_g[:p.shape[1]].unsqueeze(0).expand_as(p)   # [B, T] <-- [T] <-- [max_steps]
 
         # TODO: See comment NOTE below about log-space of input and target.
-        #       Not sure whether to use p_g.log() or p.log() as "input" since different sources do different things. 
+        #       Not sure whether to use p_g.log() or p.log() as "input" since different sources do different things.
         return self.kld(p_g.log(), p)    # NOTE: the input should be in log-space for this KL divergence loss function; the target can be in the log-space too if the argument log_target=True; See https://docs.pytorch.org/docs/stable/generated/torch.nn.KLDivLoss.html
         # return self.kl_div(p.log(), p_g)
 
@@ -145,12 +145,8 @@
             if data_config.validate_in_and_out_domain:
                 self.gen_val_attention_scores = []
 
-        # --- PonderNet ---
         if self.model_config.pondernet.enabled:
-            self.rec_loss = ReconstructionLoss(F.cross_entropy)
-            self.reg_loss = RegularizationLoss(self.model_config.pondernet.lambda_p,
-                                               self.model_config.pondernet.max_steps    # T
-                                               )
+            raise NotImplementedError("This is not yet implemented on this branch. Please switch to main.")
 
     def load_backbone_weights(self, checkpoint_path):
         self.model_backbone.load_state_dict(torch.load(checkpoint_path, weights_only=False)['model'], strict=False)
@@ -189,7 +185,7 @@
 
     def shared_step(self, batch):
         """
-        The same processing is performed during training, validation and test steps. 
+        The same processing is performed during training, validation and test steps.
         """
 
         x, y, task_tokens, example_in_context, y_true_size, x_grid_object_ids, special_grid_tokens_dict = batch   # [B, H, W], [B, H, W], [B], [B, 2], [B, seq_len], Dict
@@ -197,7 +193,7 @@
         B, H, W = x.shape
 
         # Flatten 2D tensor (grid image) y
-        y_flat = y.view(B, -1)  # [B, seq_len=H*W] <-- [B, H, W]
+        y = y.view(B, -1)  # [B, seq_len=H*W] <-- [B, H, W]
 
         # Handle input grid object ids for OPE
         if not self.model_config.ope.enabled:
@@ -214,22 +210,10 @@
         elif self.model_config.task_embedding.approach == 'task_tokens':
             example_in_context = None
 
-        # Cerate mask to ignore any token outside of the true size of the target grid
-        mask = self.create_true_size_mask(B, H, W, y_true_size)
-
-        # --- PonderNet ---
+
         if self.model_config.pondernet.enabled:
-            # Pondering: Compute logits and halting probabilities for all pondering steps/iterations (so we have two lists)
-            logits_list, p_list, halt_step = self.forward(x,
-                                               y_flat,
-                                               task_tokens=task_tokens,
-                                               example_in_context=example_in_context,
-                                               x_grid_object_ids=x_grid_object_ids
-                                               )
-            
-            return logits_list, p_list, halt_step, y_flat, mask, special_grid_tokens_dict
-        
-<<<<<<< HEAD
+            raise NotImplementedError("This is not yet implemented on this branch. Please switch to main.")
+
         # Forward pass through the whole model
         y_hat, prediction_mask  = self(x, y, task_tokens=task_tokens, example_in_context=example_in_context, x_grid_object_ids=x_grid_object_ids)  # computed logits
 
@@ -243,6 +227,9 @@
         return x, y_hat, y, true_size_mask, prediction_mask, special_grid_tokens_dict
 
     def step(self, batch, batch_idx):
+
+        if self.model_config.pondernet.enabled:
+            raise NotImplementedError("This is not yet implemented on this branch. Please switch to main.")
 
         x, y_hat, y, true_size_mask, prediction_mask, special_grid_tokens_dict = self.shared_step(batch)    # [B, num_classes, seq_len], [B, seq_len], [B, seq_len]
         y_orig = y.clone()  # store the original inputs and targets for logging
@@ -285,58 +272,10 @@
             preds = y_hat
             preds_orig = y_hat_orig
 
-=======
-        # --- Standard ---
-        else:
-            # Compute logits
-            logits = self.forward(x, 
-                                  y_flat,
-                                  task_tokens=task_tokens,
-                                  example_in_context=example_in_context,
-                                  x_grid_object_ids=x_grid_object_ids
-                                  )
-            
-            return logits, None, y_flat, mask, special_grid_tokens_dict
-
-    def step(self, batch, batch_idx):
-
-        # --- PonderNet ---
-        if self.model_config.pondernet.enabled:
-            logits_list, p_list, halt_step, y_flat, mask, special_grid_tokens_dict = self.shared_step(batch)
-            
-            ## Loss computation
-            # Reconstruction loss
-            rec_loss = self.rec_loss(p_list, logits_list, y_flat)
-            
-            # Regularization loss
-            reg_loss = self.reg_loss(p_list)
-            beta = self.model_config.pondernet.beta
-            
-            # PonderNet objective loss (using Reconstruction and Regularization losses)
-            obj_loss = rec_loss + beta * reg_loss
-            loss = obj_loss.unsqueeze(0) # loss returned for backpropagation; convert to 1-element tensor so that it can be concatenated properly when storing metrics later
-
-            # Convert to 1-element tensors so that they can be concatenated properly when storing metrics later
-            rec_loss = rec_loss.unsqueeze(0)
-            reg_loss = reg_loss.unsqueeze(0)
-
-            ## Prediction logits
-            # TODO: Check if correct!
-            # During training, the output is sampled using a multinomial sampling for the halting probability distribution obtained
-            # During evaluation, the output is the output obtained at the step at which the model halted (following the Bernoulli sampling with probability lambda_t)
-            
-            all_logits = torch.stack(logits_list, dim=1)    # stack all logits along the steps dimension into [B, T, seq_len, num_classes]
-            B, seq_len, num_classes = y_flat.shape[0], y_flat.shape[1], all_logits.shape[3]
-            
-            if self.training:
-                # Get training prediction logits
->>>>>>> 0afb400f
-
-                # We probabilistically sample a halting step per batch element to get the logits of that step
-                p = torch.stack(p_list, dim=1).clamp(min=1e-6, max=1-1e-6)  # [B, T]; stack the probabilities of halting p_list into [B, T]
-                sampled_step = torch.multinomial(p, num_samples=1)  # [B, 1]; sample one step to use per batch element
-
-<<<<<<< HEAD
+
+        # Accuracy per symbol (with padding) (i.e., the accuracy of the model in predicting the correct symbol for each pixel of the grid considering the whole max. padded grid, thus also the padding tokens)
+        acc_symbol_with_pad = (preds == y).float().mean().unsqueeze(0)
+
         # Accuracy per symbol (without padding) (i.e., the accuracy of the model in predicting the correct symbol for each pixel of the grid considering only the target grid, that is, without considering the padding tokens)
         acc_symbol_no_pad = (((preds == y) * true_size_mask).sum().float() / true_size_mask.sum()).unsqueeze(0)  # only consider non-padding elements
 
@@ -354,80 +293,17 @@
 
 
         logs = {'loss': loss_symbol_with_pad,
-                'loss_no_pad': loss_symbol_no_pad, 
+                'loss_no_pad': loss_symbol_no_pad,
                 'acc': acc_symbol_with_pad,
                 'acc_no_pad': acc_symbol_no_pad,
                 'acc_grid': acc_grid_with_pad,
                 'acc_grid_no_pad': acc_grid_no_pad
                 }
-=======
-                # Get the per‐token class‐scores from the sampled halting step for each element in the batch
-                step_indices = sampled_step.view(B, 1, 1, 1).expand(-1, 1, seq_len, num_classes) # build gather index of shape [B, 1, seq_len, 1]
-                logits = all_logits.gather(1, step_indices).squeeze(1)  # gather the sampled-step logits to [B, seq_len, num_classes] <-- [B, 1, seq_len, num_classes]; along the T dimension of all_logits, gather takes the index given by step_indices[b, 0, i, j] at every (sequence, class) position (i,j)
-
-            else:
-                # Get evaluation prediction logits
-                # During evaluation, we take the logits at the last step (i.e., the step at which the model halted probabilistically)
-                # Note that this assumes that the feature states has been preserved by being stored in all subsequent steps since the sample has halted
-                # logits = logits_list[-1]  # this would work if we stored the feature state of a sample that just halted through all the subsequent steps
-
-                # Get the per‐token class‐scores from the halting step at which each element in the batch first halted
-                step_indices = halt_step.view(B, 1, 1, 1).expand(-1, 1, seq_len, num_classes)
-                logits = all_logits.gather(1, step_indices).squeeze(1)
-            
-            selected_step = step_indices[:, 0, 0, 0]   # allows to observe how many steps were taken for each sample; [B]
-            
-            logs = {"loss": loss, "ponder_rec_loss": rec_loss, "ponder_reg_loss": reg_loss}
-
-        # --- Standard ---
-        else:
-            logits, _, y_flat, mask, special_grid_tokens_dict = self.shared_step(batch)
-            
-            per_sample_loss = F.cross_entropy(logits.permute(0, 2, 1),
-                                              y_flat.long(),
-                                              reduction='none',
-                                            #   ignore_index=special_grid_tokens_dict['PAD_TOKEN']  # ignore the padding token
-                                              ).float()
-            
-            loss = per_sample_loss.mean().unsqueeze(0)  # [B, seq_len]
-            logs = {"loss": loss}
-
->>>>>>> 0afb400f
-        
-        ## Metrics computation
-        # Get predictions
-        preds = torch.argmax(logits, dim=2) # [B, seq_len] <-- [B, seq_len, num_classes]
-        
-        # Compute more loss metrics where it is just Cross-Entropy
-        per_sample_loss = F.cross_entropy(logits.permute(0, 2, 1),
-                                          y_flat.long(),
-                                          reduction='none'
-                                          ).float() # [B, seq_len]
-
-        loss_no_pad = ((per_sample_loss * mask).sum() / mask.sum()).unsqueeze(0)
-
-        # Compute accuracy metrics
-        acc_with_pad = ((preds == y_flat).float().mean()).unsqueeze(0)
-        acc_no_pad = (((preds == y_flat) * mask).sum().float() / mask.sum()).unsqueeze(0)
-        acc_grid_pad = (torch.all(preds == y_flat, dim=1).float().mean()).unsqueeze(0)
-        acc_grid_nopad = (torch.all((preds == y_flat) | ~mask, dim=1).float().mean()).unsqueeze(0)
-
-        # Store metrics in logs
-        logs.update({
-            "loss_no_pad": loss_no_pad,
-            "acc": acc_with_pad,
-            "acc_no_pad": acc_no_pad,
-            "acc_grid": acc_grid_pad,
-            "acc_grid_no_pad": acc_grid_nopad
-        })
-
-<<<<<<< HEAD
+        
+        loss = loss_symbol_with_pad
+
         return loss, logs, preds_orig
 
-=======
-        return loss, logs, preds
-        
->>>>>>> 0afb400f
     def training_step(self, batch, batch_idx):
         """
         This method is called for each batch during the training phase.
@@ -595,21 +471,11 @@
 
         # Plot model predictions
         if self.model_config.observe_preds.enabled:
-<<<<<<< HEAD
-            # Plot a few training and validation samples (inputs, predictions, targets) of the first and last batch seen during the epoch
-
-            for batch_index, split in zip([0, -1], ["train", "val"]):
-                # Plot a few training and validation samples of the first and last batch seen during the epoch
-                fig_paths = plot_image_predictions(self.save_folder,
-                                                   split,
-                                                   self.train_inputs,
-=======
             # Plot a few training samples (inputs, predictions, targets) of the first and last batch seen during the epoch
             for batch_index in [0, -1]:
                 fig_paths = plot_image_predictions(self.save_folder,
                                                    "train",
                                                    self.train_inputs, 
->>>>>>> 0afb400f
                                                    self.train_preds,
                                                    self.train_targets,
                                                    self.image_size,
@@ -624,7 +490,7 @@
             for batch_index in [0, -1]:
                 fig_paths = plot_image_predictions(self.save_folder,
                                                    "val",
-                                                   self.val_inputs, 
+                                                   self.val_inputs,
                                                    self.val_preds,
                                                    self.val_targets,
                                                    self.image_size,
@@ -632,7 +498,7 @@
                                                    batch_index=batch_index,
                                                    epoch=self.current_epoch
                                                    )
-                
+
                 figs_to_log.append(fig_paths)
 
             if self.data_config.validate_in_and_out_domain:
@@ -640,7 +506,7 @@
                     # Plot a few validation samples (inputs, predictions, targets) of the first and last batch seen during the epoch
                     fig_paths = plot_image_predictions(self.save_folder,
                                                     "gen_val",
-                                                    self.gen_val_inputs, 
+                                                    self.gen_val_inputs,
                                                     self.gen_val_preds,
                                                     self.gen_val_targets,
                                                     self.image_size,
@@ -648,7 +514,7 @@
                                                     batch_index=batch_index,
                                                     epoch=self.current_epoch
                                                     )
-                
+
                 figs_to_log.append(fig_paths)
 
             # Log the figures to wandb
@@ -687,68 +553,21 @@
 
     def test_step(self, batch, batch_idx, dataloader_idx=0):
 
-<<<<<<< HEAD
-        x, y_hat, y, mask, prediction_mask, special_grid_tokens_dict = self.shared_step(batch)
-
-        assert prediction_mask is None, "Prediction mask should be None during testing as we generate all the tokens."
-
-        # TODO: See exactly how we want to compute the loss and metrics. What types of tokens we want to consider.
-        # Also, convert the non-data tokens to background tokens (i.e., 0) when computing the loss and metrics, no?
-
-        # Determine if y_hat is logits or class predictions
-        if y_hat.dtype.is_floating_point:
-            # Loss per symbol (with all sort of padding considered): compute the loss per token/symbol
-            per_sample_loss = F.cross_entropy(y_hat, y.long(), reduction='none').float()  # [B, seq_len]
-            loss_symbol_with_pad = per_sample_loss.mean().unsqueeze(0)
-
-            # Loss per symbol (without padding considered): compute the loss per token/symbol and then apply the mask to ignore the padding tokens
-            per_sample_loss = F.cross_entropy(y_hat, y.long(), reduction='none').float()  # [B, seq_len]
-            loss_symbol_no_pad = ((per_sample_loss * mask).sum() / mask.sum()).unsqueeze(0)  # only consider non-padding elements
-
-            # Compute predictions
-            preds = torch.argmax(y_hat, dim=1)  # [B, seq_len]; predictions for each token/symbol of the model for each sample of the batch
-
-        else:
-            # Already predicted class indices: cannot compute loss
-            loss_symbol_with_pad = torch.tensor([0.0], device=y_hat.device)
-            loss_symbol_no_pad = torch.tensor([0.0], device=y_hat.device)
-            preds = y_hat
-
-        # Accuracy per symbol (with padding) (i.e., the accuracy of the model in predicting the correct symbol for each pixel of the grid considering the whole max. padded grid, thus also the padding tokens)
-        acc_symbol_with_pad = (preds == y).float().mean().unsqueeze(0)
-
-        # Accuracy per symbol (without padding) (i.e., the accuracy of the model in predicting the correct symbol for each pixel of the grid considering only the target grid, that is, without considering the padding tokens)
-        acc_symbol_no_pad = (((preds == y) * mask).sum().float() / mask.sum()).unsqueeze(0)  # only consider non-padding elements
-
-        # Grid accuracy with pad (only count as correct if the entire padded grid is correct)
-        acc_grid_with_pad = torch.all(preds == y, dim=1).float().mean().unsqueeze(0)
-=======
         x, y, task_tokens, example_in_context, y_true_size, x_grid_object_ids, special_grid_tokens_dict = batch
         B, _, _ = x.shape
 
         loss, logs, preds = self.step(batch, batch_idx)
->>>>>>> 0afb400f
 
         # Prefix keys for logs depending on whether it is for test or gen_test
         if dataloader_idx == 0:
             prefix = "test"
         elif dataloader_idx == 1:
             prefix = "gen_test"
-        
+
         test_results = {f"{prefix}_{k}": v for k, v in logs.items()}
 
-<<<<<<< HEAD
-        logs = {'loss': loss_symbol_with_pad,
-                'loss_no_pad': loss_symbol_no_pad,
-                'acc': acc_symbol_with_pad,
-                'acc_no_pad': acc_symbol_no_pad, 
-                'acc_grid': acc_grid_with_pad,
-                'acc_grid_no_pad': acc_grid_no_pad
-                }
-=======
         # Log the results to WandB
         self.log_dict(test_results, logger=True, on_step=True, prog_bar=True, add_dataloader_idx=False)
->>>>>>> 0afb400f
 
         # Save locally (e.g., for plotting)
         if dataloader_idx == 0:
@@ -756,20 +575,14 @@
             self.test_inputs.append(x)
             self.test_preds.append(preds)
             self.test_targets.append(y.view(B, -1))   # flatten y for consistency
-        
+
         elif dataloader_idx == 1:
             self.gen_test_step_results.append(test_results)
             self.gen_test_inputs.append(x)
             self.gen_test_preds.append(preds)
-<<<<<<< HEAD
-            self.gen_test_targets.append(y)
-
-        return results
-=======
             self.gen_test_targets.append(y.view(B, -1))   # flatten y for consistency
 
         return test_results
->>>>>>> 0afb400f
     
     def on_test_epoch_end(self):
         """
@@ -1120,7 +933,9 @@
         if not (self.model_config.ope.enabled and (x_grid_object_ids is not None) and self.model_config.backbone in ["vit", "looped_vit", "transformer", "llada"]):
             x_grid_object_ids = None
 
-<<<<<<< HEAD
+        if self.model_config.pondernet.enabled:
+            raise NotImplementedError("This is not yet implemented on this branch. Please switch to main.")
+
         if isinstance(self.encoder, LLaDAModel):
             # LLaDA expects a token sequence, not an image. We flatten already here as this makes it easier to mask
             # the input sequence
@@ -1165,42 +980,25 @@
         # Encode the input sequence
         if self.model_config.backbone in ["vit", "looped_vit", "llada"]:
             x_encoded = self.encoder(x, task_embeddings=task_tokens, example_in_context=example_in_context, x_grid_object_ids=x_grid_object_ids)  # [B, seq_len, embed_dim]; NOTE: the extra tokens will have been truncated so the encoded sequence will also have a dim seq_len
-=======
->>>>>>> 0afb400f
-
-        # --- PonderNet ---
-        if self.model_config.pondernet.enabled:
-            # Run the encoder adaptive loop to get the list of features and list of halting probabilities
-            x_features_list, p_list, halt_step = self.encoder(x, 
-                                                              task_tokens, 
-                                                              example_in_context, 
-                                                              x_grid_object_ids
-                                                              )
-
-            # Decode each step/iteration as we would for a single step (i.e., when pondernet is not used)
-            logits_list = []
-            for feature in x_features_list:
-                if self.model_config.head in ["transformer", "xtransformer", "mytransformer"]:
-                    if self.head_input_dim != self.head_input_embed_dim:
-                        feature = self.enc_to_dec_proj(feature)
-                    logits_step_t = self.decoder(y, feature)
-                
-                elif self.model_config.head in ["mlp"]:
-                    logits_step_t = self.decoder(feature)
-
-                logits_list.append(logits_step_t) # each [B, seq_len, num_classes] tensor is a step-wise prediction
-
-            # Return lists of all step-wise logits and halting probabilities, as well as the halting step at which each sample halted
-            return logits_list, p_list, halt_step
-
-
-        # --- Standard pass ---
-        else:
-            # Encode the input sequence
-            if self.model_config.backbone in ["vit", "looped_vit"]:
-                x_encoded = self.encoder(x, task_tokens, example_in_context, x_grid_object_ids)  # [B, seq_len, embed_dim]; NOTE: the extra tokens will have been truncated so the encoded sequence will also have a dim seq_len
-
-<<<<<<< HEAD
+
+        elif self.model_config.backbone in ["resnet"]:
+            # NOTE: The task embedding is handled below for ResNet as it is not used at encoding time
+            x_encoded = self.encoder(x, task_tokens, example_in_context) # [B, seq_len, embed_dim]
+
+            if self.head_input_dim != self.head_input_embed_dim:
+                # Map the encoded input sequence to the same embedding dimension as the decoder's
+                x_encoded = self.enc_to_dec_proj(x_encoded)  # [B, seq_len, head_input_embed_dim]
+
+        # Decode the encoded input sequence
+        if self.model_config.head in ["transformer", "xtransformer", "mytransformer"]:
+            # Transformer Decoder
+
+            if self.head_input_dim != self.head_input_embed_dim:
+                # Map the encoded input sequence to the same embedding dimension as the decoder's
+                x_encoded = self.enc_to_dec_proj(x_encoded)  # [B, seq_len, head_input_embed_dim]
+
+            logits = self.decoder(y, x_encoded) # [B, seq_len, num_classes]
+
         elif self.model_config.head in ["mlp"]:
             # MLP Decoder/Head
     
@@ -1218,41 +1016,5 @@
                     # Discard the appended input-output example
                     logits = logits[:, :-2*seq_len, :]
 
-=======
-            elif self.model_config.backbone in ["resnet"]:
-                # NOTE: The task embedding is handled below for ResNet as it is not used at encoding time
-                x_encoded = self.encoder(x, task_tokens, example_in_context) # [B, seq_len, embed_dim]
-
-                if self.head_input_dim != self.head_input_embed_dim:
-                    # Map the encoded input sequence to the same embedding dimension as the decoder's
-                    x_encoded = self.enc_to_dec_proj(x_encoded)  # [B, seq_len, head_input_embed_dim]
->>>>>>> 0afb400f
-
-            # Decode the encoded input sequence
-            if self.model_config.head in ["transformer", "xtransformer", "mytransformer"]:
-                # Transformer Decoder
-
-                if self.head_input_dim != self.head_input_embed_dim:
-                    # Map the encoded input sequence to the same embedding dimension as the decoder's
-                    x_encoded = self.enc_to_dec_proj(x_encoded)  # [B, seq_len, head_input_embed_dim]
-
-                logits = self.decoder(y, x_encoded) # [B, seq_len, num_classes]
-
-            elif self.model_config.head in ["mlp"]:
-                # MLP Decoder/Head
-        
-                # Forward pass through the model head
-                # We can treat each pixel/token independently as part of a sequence, so we can directly apply a Linear layer 
-                # where the last dimension is the features dimension, instead of reshaping the tensor
-                logits = self.decoder(x_encoded)   # [B, seq_len, num_classes] <-- [B, seq_len=H*W, C=self.network_config.embed_dim]
-
-                if self.model_config.backbone in ["resnet"]:
-                    if task_tokens is not None:
-                        # Discard the appended task tokens
-                        logits = logits[:, :-task_tokens.shape[1], :]
-                    
-                    if example_in_context is not None:
-                        # Discard the appended input-output example
-                        logits = logits[:, :-2*seq_len, :]
-                
+
         return logits
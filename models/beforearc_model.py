import os
import torch
from torch import nn as nn
from torch.nn import functional as F
import pytorch_lightning as pl

# Personal codebase dependencies
from networks.backbones.resnet import get_resnet
from networks.backbones.transformer import get_transformer_encoder
from networks.backbones.vit import get_vit
from networks.backbones.looped_vit import get_looped_vit
from networks.backbones.llada import get_llada_encoder, LLaDAModel
from networks.heads.mlp import get_mlp_head
from networks.heads.transformer import get_transformer_decoder
from networks.heads.xtransformer import get_xtransformer_decoder
from networks.heads.mytransformer import get_mytransformer_decoder
from utility.utils import plot_lr_schedule
from utility.rearc.utils import plot_image_predictions, plot_attention_scores   # TODO: See if need to adapt
from utility.logging import logger

# os.environ['TORCHDYNAMO_CAPTURE_SCALAR_OUTPUTS'] = '1'


class VisReasModel(pl.LightningModule):
    """
    Model module class that handles the training, validation and testing logic of the model.
    """
    
    def __init__(self, base_config, model_config, data_config, backbone_network_config, image_size, save_folder):
        super().__init__()

        self.base_config = base_config
        self.model_config = model_config
        self.data_config = data_config
        self.backbone_network_config = backbone_network_config
        self.image_size = image_size
        self.save_folder = save_folder

        # Train, val, test, OOD test (if applicable) and OOD val (if applicable) inputs, predictions and targets for local observation
        self.train_inputs = []
        self.train_preds = []
        self.train_targets = []

        self.val_inputs = []
        self.val_preds = []
        self.val_targets = []

        if data_config.validate_in_and_out_domain:
            self.gen_val_inputs = []
            self.gen_val_preds = []
            self.gen_val_targets = []

        self.test_inputs = []
        self.test_preds = []
        self.test_targets = []

        if data_config.use_gen_test_set:
            self.gen_test_inputs = []
            self.gen_test_preds = []
            self.gen_test_targets = []

        # Metrics for local plotting
        self.train_loss_step = []
        self.train_acc_step = []
        self.train_grid_acc_step = []

        self.val_loss_step = []
        self.val_acc_step = []
        self.val_grid_acc_step = []

        if data_config.validate_in_and_out_domain:
            self.gen_val_loss_step = []
            self.gen_val_acc_step = []
            self.gen_val_grid_acc_step = []

        # Test and OOD test (if applicable) results for logging
        self.test_step_results = [] # NOTE: this is needed to store the results of the test step for each batch (i.e., at each step), and display the final results at the end of the epoch
        if data_config.use_gen_test_set:
            self.gen_test_step_results = [] # NOTE: this is needed to store the results of the generalization test step for each batch (i.e., at each step), and display the final results at the end of the epoch

        # Learning rate values for plotting LR schedule
        self.lr_values = []

        # Store the attention scores
        if model_config.attention_map.enabled:
            self.train_attention_scores = []
            self.val_attention_scores = []

            if data_config.validate_in_and_out_domain:
                self.gen_val_attention_scores = []


    def load_backbone_weights(self, checkpoint_path):
        self.model_backbone.load_state_dict(torch.load(checkpoint_path, weights_only=False)['model'], strict=False)
        logger.info(f"Loaded ckpt weights for backbone at ckpt path: {checkpoint_path}")

    def freeze_backbone_weights(self):
        for param in self.model_backbone.parameters():
            param.requires_grad = False

    def create_true_size_mask(self, B: int, H: int, W: int, y_true_size: torch.Tensor) -> torch.Tensor:
        """ 
        Create a multiplicative mask to ignore all the symbols outside of the true size of the grid image.
        The non-symbol (e.g., padding) tokens would thus be ignored when computing the metrics (e.g., loss, accuracy). 
        
        Vectorized and avoid graph breaks by staying in tensor ops.
        """

        # Create a mask of shape [B, H, W] initialized to False (0)
        mask = torch.zeros((B, H, W), dtype=torch.bool, device=self.device)  # [B, H, W] ; initialize all as 0/False (padded)

        # Get row and column indices for the true size grid
        row_idx = torch.arange(H, device=self.device).view(1, H, 1)  # [1, H, 1]
        col_idx = torch.arange(W, device=self.device).view(1, 1, W)  # [1, 1, W]

        # Broadcast true sizes to be compatible with the row and column indices of the full grid
        true_h = y_true_size[:, 0].view(B, 1, 1)  # [B, 1, 1] <-- [B, 1] (height of the grid)
        true_w = y_true_size[:, 1].view(B, 1, 1)  # [B, 1, 1] <-- [B, 1] (width of the grid)

        # Get mask with True where (row < true_h) and (col < true_w)
        mask = (row_idx < true_h) & (col_idx < true_w)  # [B, H, W] <-- [B, H, 1] boolean mask for the height and [B, 1, W] boolean mask for the width

        # Flatten 2D mask
        mask = mask.view(B, -1) # [B, seq_len=H*W] <-- [B, H, W] (where the rectangle [0:true_h, 0:true_w] is True)

        return mask

    def shared_step(self, batch):
        """
        The same code is shared between training, validation and test steps. 
        In theory, we would not need to compute and return the loss for testing, hence we would only call shared_step() in the test_step() method. 
        However, we still do it, so the purpose of this shared_step() is lesser.
        """

        x, y, task_tokens, example_in_context, y_true_size, x_grid_object_ids, special_grid_tokens_dict = batch   # [B, H, W], [B, H, W], [B], [B, 2], [B, seq_len], Dict

        B, H, W = x.shape

        # Flatten 2D tensor (grid image) y
        y = y.view(B, -1)  # [B, seq_len=H*W] <-- [B, H, W]

        # Handle input grid object ids for OPE
        if not self.model_config.ope.enabled:
            x_grid_object_ids = None

        # Handle task embedding
        if not self.model_config.task_embedding.enabled:
            task_tokens = None
            example_in_context = None

        elif self.model_config.task_embedding.approach == 'example_in_context':
<<<<<<< HEAD
            task_tokens_seq = None

=======
            task_tokens = None
        
>>>>>>> f4979eb0
        elif self.model_config.task_embedding.approach == 'task_tokens':
            example_in_context = None

        
        # Forward pass through the whole model
<<<<<<< HEAD
        y_hat, prediction_mask  = self(x, y, task_tokens_seq=task_tokens_seq, example_in_context=example_in_context, x_grid_object_ids=x_grid_object_ids)  # computed logits
=======
        y_hat = self(x, y, task_tokens=task_tokens, example_in_context=example_in_context, x_grid_object_ids=x_grid_object_ids)  # computed logits
>>>>>>> f4979eb0

        if len(y_hat.shape) > 2:
            # Permute the dimensions of y_hat to be [B, num_classes, seq_len] instead of [B, seq_len, num_classes] to match PyTorch's cross_entropy function format
            y_hat = y_hat.permute(0, 2, 1)  # [B, num_classes, seq_len] <-- [B, seq_len, num_classes]

        # Create the multiplicative mask based on the true sizes of y to only compute the metrics w.r.t. the actual tokens to predict in the target
        true_size_mask = self.create_true_size_mask(B, H, W, y_true_size)

        return x, y_hat, y, true_size_mask, prediction_mask, special_grid_tokens_dict

    def step(self, batch, batch_idx):

        x, y_hat, y, true_size_mask, prediction_mask, special_grid_tokens_dict = self.shared_step(batch)    # [B, num_classes, seq_len], [B, seq_len], [B, seq_len]
        y_orig = y.clone()  # store the original inputs and targets for logging
        y_hat_orig = y_hat.clone()

        if prediction_mask is not None:
            # LLaDA is trained in an autoregressive manner, so we have only some tokens of the target masked
            # we ignore all tokens that have not been masked, as the masked ones must only be copied

            # prediction_mask == 1 means that the token was masked and predicted while the other tokens were given
            y = y[prediction_mask]  # [#masked_tokens]
            y_hat = y_hat.permute(0, 2, 1)[prediction_mask]  # permute to [B, seq_len, num_classes] then mask => [#masked_tokens, num_classes]
            true_size_mask = true_size_mask[prediction_mask]  # [#masked_tokens]

        # probabilities = F.softmax(y_hat, dim=1)  # compute the probabilities (normalized logits) of the model for each sample of the batch

        # TODO: 
        # See exactly how we want to compute the loss and metrics. What types of tokens we want to consider.
        # Also, convert the non-data tokens to background tokens (i.e., 0) when computing the loss and metrics, no?
        # Also, consider weighting the tokens (e.g., there are many more bakground tokens) differently when computing the loss for grid with padding.

        # Determine if y_hat is logits or class predictions
        if y_hat.dtype.is_floating_point:
            # Loss per symbol (with all sorts of padding considered): compute the loss per token/symbol
            per_sample_loss = F.cross_entropy(y_hat, y.long(), reduction='none').float()  # [B, seq_len]
            loss_symbol_with_pad = (per_sample_loss.mean()).unsqueeze(0)

            # Loss per symbol (without padding): compute the loss per token/symbol and then apply the mask to ignore the padding tokens
            per_sample_loss = F.cross_entropy(y_hat, y.long(), reduction='none').float()  # [B, seq_len]
            loss_symbol_no_pad = ((per_sample_loss * true_size_mask).sum() / true_size_mask.sum()).unsqueeze(0)  # only consider non-padding elements

            # Compute predictions
            preds = torch.argmax(y_hat, dim=1)  # [B, seq_len]; predictions for each token/symbol of the model for each sample of the batch
            preds_orig = torch.argmax(y_hat_orig, dim=1)  # [B, seq_len]; predictions for each token/symbol of the model for each sample of the batch

        else:
            # Already predicted class indices: cannot compute loss
            loss_symbol_with_pad = torch.tensor([0.0], device=y_hat.device)
            loss_symbol_no_pad = torch.tensor([0.0], device=y_hat.device)
            preds = y_hat
            preds_orig = y_hat_orig


        # Accuracy per symbol (with padding) (i.e., the accuracy of the model in predicting the correct symbol for each pixel of the grid considering the whole max. padded grid, thus also the padding tokens)
        acc_symbol_with_pad = (preds == y).float().mean().unsqueeze(0)

        # Accuracy per symbol (without padding) (i.e., the accuracy of the model in predicting the correct symbol for each pixel of the grid considering only the target grid, that is, without considering the padding tokens)
        acc_symbol_no_pad = (((preds == y) * true_size_mask).sum().float() / true_size_mask.sum()).unsqueeze(0)  # only consider non-padding elements

        if prediction_mask is None:
            # Grid accuracy (only count as correct if the entire padded grid is correct)
            acc_grid_with_pad = torch.all(preds == y, dim=1).float().mean().unsqueeze(0)

            # Grid accuracy (only count as correct if entire non-padding grid is correct)
            acc_grid_no_pad = torch.all((preds == y) | ~true_size_mask, dim=1).float().mean().unsqueeze(0)   # | ~mask ensures automatically count as correct the padding tokens

        else:
            # Does not make that much sense when using a random masking...
            acc_grid_with_pad = torch.tensor([0.0], device=acc_symbol_with_pad.device)
            acc_grid_no_pad = torch.tensor([0.0], device=acc_symbol_with_pad.device)


        logs = {'loss': loss_symbol_with_pad,
                'loss_no_pad': loss_symbol_no_pad, 
                'acc': acc_symbol_with_pad,
                'acc_no_pad': acc_symbol_no_pad,
                'acc_grid': acc_grid_with_pad,
                'acc_grid_no_pad': acc_grid_no_pad
                }
        
        loss = loss_symbol_with_pad

        return loss, logs, preds_orig

    def training_step(self, batch, batch_idx):
        """
        This method is called for each batch during the training phase.
        This is a default PyTorch Lightning method that we override to define the training logic.
        """
        x, y, task_tokens, example_in_context, y_true_size, x_grid_object_ids, special_grid_tokens_dict = batch

        B, H, W = x.shape

        loss, logs, preds = self.step(batch, batch_idx)

        # Logging
        self.log_dict({f"metrics/train_{k}": v for k,v in logs.items()},
                      prog_bar=True,
                      logger=True,
                      on_step=True,
                      on_epoch=True,
                      add_dataloader_idx=False
                      )
        
        # For the first and last training batch of the epoch
        if (batch_idx == 0) or (batch_idx == self.trainer.num_training_batches - 1):
            # Save batch (of inputs, preds, targets) for current epoch for plotting
            self.train_inputs.append(x)
            self.train_preds.append(preds)
            self.train_targets.append(y)

            if self.model_config.attention_map.enabled:
                # Store attention scores
                if hasattr(self.encoder, 'get_attention_scores'):
                    attn_scores = self.encoder.get_attention_scores()
                    if attn_scores is not None:
                        self.train_attention_scores.append(attn_scores)
                    else:
                        logger.warning(f"Attention scores were None for train epoch {self.current_epoch} and batch {batch_idx}.")

        # Store to plot locally
        self.train_loss_step.append(logs['loss'])
        self.train_acc_step.append(logs['acc'])
        self.train_grid_acc_step.append(logs['acc_grid'])

        # Log the current learning rate
        self.log_dict({"learning_rate": self.lr_schedulers().get_last_lr()[-1]},
                    prog_bar=True,
                    logger=True,
                    on_step=True,
                    on_epoch=True,
                    )

        return loss

    def validation_step(self, batch, batch_idx, dataloader_idx=0):
        """
        This method is called for each batch during the validation phase.
        This is a default PyTorch Lightning method that we override to define the validation logic.

        NOTE: Currently val_loss is the monitored metric during training
        """

        x, y, task_tokens, example_in_context, y_true_size, x_grid_object_ids, special_grid_tokens_dict = batch

        B, H, W = x.shape

        loss, logs, preds = self.step(batch, batch_idx)

        if dataloader_idx == 0:
            # Logging
            self.log_dict({f"metrics/val_{k}": v for k, v in logs.items()},
                          prog_bar=True,
                          logger=True,
                          on_step=True,
                          on_epoch=True,
                          add_dataloader_idx=False
                          )    # NOTE: this is monitored for best checkpoint and early stopping

            # Save to plot locally
            self.val_loss_step.append(logs['loss'])
            self.val_acc_step.append(logs['acc'])
            self.val_grid_acc_step.append(logs['acc_grid'])

            # For the first and last validation batch of the epoch
            if (batch_idx == 0) or (batch_idx == self.trainer.num_val_batches[0] - 1):

                # Store batch (of inputs, preds, targets) for current epoch for plotting
                self.val_inputs.append(x)
                self.val_preds.append(preds)
                self.val_targets.append(y)

                if self.model_config.attention_map.enabled:
                    # Store attention scores
                    if hasattr(self.encoder, 'get_attention_scores'):
                        attn_scores = self.encoder.get_attention_scores()
                        if attn_scores is not None:
                            self.val_attention_scores.append(attn_scores)
                        else:
                            logger.warning(f"Attention scores were None for val epoch {self.current_epoch} and batch {batch_idx}.")

        elif dataloader_idx == 1:
            # Logging
            self.log_dict({f"metrics/gen_val_{k}": v for k, v in logs.items()},
                          prog_bar=True,
                          logger=True,
                          on_step=True,
                          on_epoch=True,
                          add_dataloader_idx=False
                          )

            # Save to plot locally
            self.gen_val_loss_step.append(logs['loss'])
            self.gen_val_acc_step.append(logs['acc'])
            self.gen_val_grid_acc_step.append(logs['acc_grid'])

            # For the first and last validation batch of the epoch
            if (batch_idx == 0) or (batch_idx == self.trainer.num_val_batches[1] - 1):

                # Store batch (of inputs, preds, targets) for current epoch for plotting
                self.gen_val_inputs.append(x)
                self.gen_val_preds.append(preds)
                self.gen_val_targets.append(y)

                if self.model_config.attention_map.enabled:
                    # Store attention scores
                    if hasattr(self.encoder, 'get_attention_scores'):
                        attn_scores = self.encoder.get_attention_scores()
                        if attn_scores is not None:
                            self.gen_val_attention_scores.append(attn_scores)
                        else:
                            logger.warning(f"Attention scores were None for gen val epoch {self.current_epoch} and batch {batch_idx}.")

        return loss

    def on_train_epoch_end(self):
        """
        This method is called at the end of each training epoch.
        This is a default PyTorch Lightning method that we override to define the logic at the end of each training epoch.
        NOTE: It is called after the on_train_epoch_end() method of the Callback class.
        """

        figs_to_log = []

        # Plot attention maps if attention maps are enabled and exist
        if self.model_config.attention_map.enabled and hasattr(self.encoder, 'get_attention_scores'):
            # Plot attention maps of some training and validation samples of the first and last batch seen during the epoch

            for batch_index, split in zip([0, -1], ["train", "val"]):
                # Plot attention maps of some training and validation samples of the first and last batch seen during the epoch
                fig_paths = plot_attention_scores(self.save_folder,
                                                  split,
                                                  self.train_inputs,self.train_targets,
                                                  self.train_attention_scores,
                                                  self.model_config.attention_map.layer,
                                                  self.backbone_network_config.num_heads,
                                                  self.image_size,
                                                  self.encoder.num_extra_tokens,
                                                  self.encoder.seq_len,
                                                  n_samples=self.model_config.attention_map.n_samples,
                                                  epoch=self.current_epoch,
                                                  batch_index=batch_index
                                                  )

                figs_to_log.append(fig_paths)

            # Log the figures to wandb
            for fig_paths in figs_to_log:
                for fig_path in fig_paths:
                    self.logger.log_image(key="figures_attention_maps/"+fig_path.replace("./", ""),
                                          images=[fig_path]
                                          )

        # Plot model predictions
        if self.model_config.observe_preds.enabled:
            # Plot a few training and validation samples (inputs, predictions, targets) of the first and last batch seen during the epoch

            for batch_index, split in zip([0, -1], ["train", "val"]):
                # Plot a few training and validation samples of the first and last batch seen during the epoch
                fig_paths = plot_image_predictions(self.save_folder,
                                                   split,
                                                   self.train_inputs,
                                                   self.train_preds,
                                                   self.train_targets,
                                                   self.image_size,
                                                   n_samples=self.model_config.observe_preds.n_samples,
                                                   batch_index=batch_index,
                                                   epoch=self.current_epoch
                                                   )

                figs_to_log.append(fig_paths)

            # Log the figures to wandb
            for fig_paths in figs_to_log:
                for fig_path in fig_paths:
                    try:
                        self.logger.log_image(key="figures_image_predictions/"+fig_path.replace("./", ""),
                                              images=[fig_path]
                                              )
                    except Exception as e:
                        log_message = f"Error logging image predictions to wandb: {e}"
                        log_message += f"Issue for figure path: {fig_path}"
                        log_message += f"This image logging was skipped."
                        logger.warning(log_message)

        # Reset the lists for the next epoch
        self.train_inputs = []
        self.train_preds = []
        self.train_targets = []

        self.val_inputs = []
        self.val_preds = []
        self.val_targets = []

        if self.data_config.validate_in_and_out_domain:
            self.gen_val_inputs = []
            self.gen_val_preds = []
            self.gen_val_targets = []

        self.train_attention_scores = []
        self.val_attention_scores = []

        if self.data_config.validate_in_and_out_domain:
            self.gen_val_attention_scores = []


    def test_step(self, batch, batch_idx, dataloader_idx=0):
        """
        This method is called for each batch during the testing phase.
        This is a default PyTorch Lightning method that we override to define the testing logic.
        """

<<<<<<< HEAD
        x, y_hat, y, mask, prediction_mask, special_grid_tokens_dict = self.shared_step(batch)
=======
        x, y, task_tokens, example_in_context, y_true_size, x_grid_object_ids, special_grid_tokens_dict = batch
>>>>>>> f4979eb0

        assert prediction_mask is None, "Prediction mask should be None during testing as we generate all the tokens."

        B, H, W = x.shape
        B, seq_len = y.shape

        # TODO: See exactly how we want to compute the loss and metrics. What types of tokens we want to consider.
        # Also, convert the non-data tokens to background tokens (i.e., 0) when computing the loss and metrics, no?

        # Determine if y_hat is logits or class predictions
        if y_hat.dtype.is_floating_point:
            # Loss per symbol (with all sort of padding considered): compute the loss per token/symbol
            per_sample_loss = F.cross_entropy(y_hat, y.long(), reduction='none').float()  # [B, seq_len]
            loss_symbol_with_pad = per_sample_loss.mean().unsqueeze(0)

            # Loss per symbol (without padding considered): compute the loss per token/symbol and then apply the mask to ignore the padding tokens
            per_sample_loss = F.cross_entropy(y_hat, y.long(), reduction='none').float()  # [B, seq_len]
            loss_symbol_no_pad = ((per_sample_loss * mask).sum() / mask.sum()).unsqueeze(0)  # only consider non-padding elements

            # Compute predictions
            preds = torch.argmax(y_hat, dim=1)  # [B, seq_len]; predictions for each token/symbol of the model for each sample of the batch

        else:
            # Already predicted class indices: cannot compute loss
            loss_symbol_with_pad = torch.tensor([0.0], device=y_hat.device)
            loss_symbol_no_pad = torch.tensor([0.0], device=y_hat.device)
            preds = y_hat

        # Accuracy per symbol (with padding) (i.e., the accuracy of the model in predicting the correct symbol for each pixel of the grid considering the whole max. padded grid, thus also the padding tokens)
        acc_symbol_with_pad = (preds == y).float().mean().unsqueeze(0)

        # Accuracy per symbol (without padding) (i.e., the accuracy of the model in predicting the correct symbol for each pixel of the grid considering only the target grid, that is, without considering the padding tokens)
        acc_symbol_no_pad = (((preds == y) * mask).sum().float() / mask.sum()).unsqueeze(0)  # only consider non-padding elements

        # Grid accuracy with pad (only count as correct if the entire padded grid is correct)
        acc_grid_with_pad = torch.all(preds == y, dim=1).float().mean().unsqueeze(0)

        # Grid accuracy without pad (only count as correct if entire non-padding grid is correct)
        acc_grid_no_pad = torch.all((preds == y) | ~mask, dim=1).float().mean().unsqueeze(0)   # | ~mask ensures automatically count as correct the padding tokens

        logs = {'loss': loss_symbol_with_pad,
                'loss_no_pad': loss_symbol_no_pad,
                'acc': acc_symbol_with_pad,
                'acc_no_pad': acc_symbol_no_pad, 
                'acc_grid': acc_grid_with_pad,
                'acc_grid_no_pad': acc_grid_no_pad
                }

        if dataloader_idx == 0:
            # Logging
            results = {f"test_{k}": v for k, v in logs.items()}
            self.log_dict(results, logger=True, on_step=True, prog_bar=True, add_dataloader_idx=False)
            self.test_step_results.append(results)

            self.test_inputs.append(x)
            self.test_preds.append(preds)
            self.test_targets.append(y)

        elif dataloader_idx == 1:
            # Logging
            results = {f"gen_test_{k}": v for k, v in logs.items()}
            self.log_dict(results, logger=True, on_step=True, prog_bar=True, add_dataloader_idx=False)
            self.gen_test_step_results.append(results)

            self.gen_test_inputs.append(x)
            self.gen_test_preds.append(preds)
            self.gen_test_targets.append(y)

        return results
    
    def on_test_epoch_end(self):
        """
        This method is called at the end of the testing phase.
        This is a default PyTorch Lightning method that we override to define the logic at the end of the testing phase.
        """

        figs_to_log = []

        if len(self.test_step_results) != 0:
            test_step_results = self.test_step_results

            test_keys = list(test_step_results[0].keys())  # we take the first element (i.e., for the first epoch) of the list since all elements have the same keys

            # Results should contain a key for each metric (e.g., loss, acc) and the corresponding values for the single epoch seen during testing
            test_results = {k: torch.cat([x[k] for x in test_step_results]).cpu().numpy() for k in test_keys}

            log_message = f"[Test epoch {self.current_epoch}] Metrics per batch: \n"
            for k, v in test_results.items():
                log_message += f"{k}: {v} \n"

            logger.info(log_message)
            
            self.test_results = test_results

            # Plot a few test samples (inputs, predictions, targets) of the first and last batch of testing (single epoch)
            if self.model_config.observe_preds.enabled:
                fig_paths = plot_image_predictions(self.save_folder, "test", self.test_inputs, self.test_preds, self.test_targets, self.image_size, n_samples=self.model_config.observe_preds.n_samples, batch_index=0)
                figs_to_log.append(fig_paths)
                fig_paths = plot_image_predictions(self.save_folder, "test", self.test_inputs, self.test_preds, self.test_targets, self.image_size, n_samples=self.model_config.observe_preds.n_samples, batch_index=self.trainer.num_test_batches[0]-1)
                figs_to_log.append(fig_paths)

        if self.data_config.use_gen_test_set:
            if len(self.gen_test_step_results) != 0:
                gen_test_step_results = self.gen_test_step_results

                gen_test_keys = list(gen_test_step_results[0].keys())  # we take the first element (i.e., for the first epoch) of the list since all elements have the same keys

                # Results should contain a key for each metric (e.g., loss, acc) and the corresponding values for the single epoch seen during testing
                gen_test_results = {k: torch.cat([x[k] for x in gen_test_step_results]).cpu().numpy() for k in gen_test_keys}

                log_message += f"[Test systematic generalization epoch {self.current_epoch}] Metrics per batch: \n"
                for k, v in gen_test_results.items():
                    log_message += f"{k}: {v} \n"

                logger.info(log_message)

                self.gen_test_results = gen_test_results

                # Plot a few test samples (inputs, predictions, targets) of the first and last batch of testing (single epoch)
                if self.model_config.observe_preds.enabled:
                    fig_paths = plot_image_predictions(self.save_folder, "gen_test", self.gen_test_inputs, self.gen_test_preds, self.gen_test_targets, self.image_size, n_samples=self.model_config.observe_preds.n_samples, batch_index=0)
                    figs_to_log.append(fig_paths)
                    fig_paths = plot_image_predictions(self.save_folder, "gen_test", self.gen_test_inputs, self.gen_test_preds, self.gen_test_targets, self.image_size, n_samples=self.model_config.observe_preds.n_samples, batch_index=self.trainer.num_test_batches[1]-1)
                    figs_to_log.append(fig_paths)

        if len(figs_to_log) != 0:
            # Log the figures to wandb
            for fig_paths in figs_to_log:
                for fig_path in fig_paths:
                    self.logger.log_image(key="figures_image_predictions/"+fig_path.replace("./", ""),
                                          images=[fig_path]
                                          )

    def on_train_end(self):
        """
        This method is called at the end of the training phase.
        This is a default PyTorch Lightning method that we override to define the logic at the end of the training phase.
        """

        # Plot learning rate values used during training
        fig_path = plot_lr_schedule(self.save_folder, self.lr_values)

        # Log the learning rate schedule to wandb
        self.logger.log_image(key="figures_lr_schedule/"+fig_path.replace("./", ""),
                              images=[fig_path]
                              )

    def optimizer_step(self, epoch, batch_idx, optimizer, optimizer_closure):
        """
        Override the PyTorch Lightning optimizer_step method to add custom logic before the optimizer.step() call.
        
        NOTE: We overwrite it for learning rate warm-up.
        """

        if self.model_config.training_hparams.lr_warmup.enabled:
            if self.model_config.training_hparams.lr_warmup.type == "linear":
                # Linear LR warm up
                num_lr_warmup_steps = self.model_config.training_hparams.lr_warmup.num_steps
                if self.trainer.global_step < num_lr_warmup_steps:
                    lr_scale = min(1.0, float(self.trainer.global_step + 1) / num_lr_warmup_steps)
                    for pg in optimizer.param_groups:
                        pg["lr"] = lr_scale * self.model_config.training_hparams.lr
            else:
                raise ValueError(f"Unknown LR warmup type given: {self.model_config.training_hparams.lr_warmup.type}")

        self.lr_values.append(optimizer.param_groups[0]["lr"])
        
        # This is the content of the original optimizer_step method from PyTorch Lightning
        # TODO: Get warning due to this line? Even though it is the original PTL code?
        optimizer.step(closure=optimizer_closure)   # update params

    def configure_optimizers(self):
        """ 
        Initializes the optimizer and the learning rate scheduler. 
        The optimizer is initialized with the parameters of the model and the learning rate scheduler is initialized with the optimizer.
        
        See: https://lightning.ai/docs/pytorch/stable/api/lightning.pytorch.core.LightningModule.html#lightning.pytorch.core.LightningModule.configure_optimizers

        Returns:
            optimizer_config (dict): A dictionary containing the optimizer and the learning rate scheduler to be used during training.
        """

        # Define the optimizer
        if self.model_config.training_hparams.optimizer == 'Adam':
            optimizer = torch.optim.Adam(self.parameters(), lr=self.model_config.training_hparams.lr, weight_decay=self.model_config.training_hparams.wd)
        
        elif self.model_config.training_hparams.optimizer == 'AdamW':
            optimizer = torch.optim.AdamW(self.parameters(), lr=self.model_config.training_hparams.lr, weight_decay=self.model_config.training_hparams.wd)
        
        elif self.model_config.training_hparams.optimizer == 'SGD':
            optimizer = torch.optim.SGD(self.parameters(), lr=self.model_config.training_hparams.lr, momentum=0.9, weight_decay=self.model_config.training_hparams.wd)
        
        else:
            raise ValueError(f"Unknown optimizer given: {self.model_config.training_hparams.optimizer}")

        # Define the learning rate scheduler
        if self.model_config.training_hparams.scheduler.type == 'ReduceLROnPlateau':
            scheduler = torch.optim.lr_scheduler.ReduceLROnPlateau(optimizer, mode='min', factor=0.5, patience=10)
        
        elif self.model_config.training_hparams.scheduler.type == 'CosineAnnealingLR':
            scheduler = torch.optim.lr_scheduler.CosineAnnealingLR(optimizer, T_max=20, eta_min=1e-6)

        elif self.model_config.training_hparams.scheduler.type == 'StepLR':
            scheduler = torch.optim.lr_scheduler.StepLR(optimizer, step_size=30, gamma=0.1)

        else:
            raise ValueError(f"Unknown scheduler given: {self.model_config.training_hparams.scheduler.type}")

        optimizer_config = {
            "optimizer": optimizer,
            "lr_scheduler": {
                "scheduler": scheduler,
                "interval": self.model_config.training_hparams.scheduler.interval,  # 'epoch' or 'step'
                "frequency": self.model_config.training_hparams.scheduler.frequency,  # 'epoch' or 'step'; how often to call the scheduler w.r.t. the interval
                "monitor": f"metrics/{self.model_config.training_hparams.scheduler.monitored_metric}",  # metric to track for lr scheduling. E.g., metrics/val_loss or metrics/val_acc
            },
        }

        return optimizer_config


class BEFOREARCModel(VisReasModel):
    def __init__(self, base_config, model_config, data_config, backbone_network_config, head_network_config, image_size, save_folder, **kwargs):

        # Save the hyperparameters to self.hparams so that they can be stored in the model checkpoint when using torch.save()
        self.save_hyperparameters()

        # Update the max image size to take into account the visual tokens (i.e., border and newline tokens)
        if model_config.visual_tokens.enabled:
            self.image_size = image_size + 1 + 1 # +1 for the border tokens (bottom and right) and +1 for the newline token (last column of the grid)
            logger.info(f"Image grid size (with all the special visual tokens considered): {self.image_size}x{self.image_size}")
        else:
            self.image_size = image_size
            logger.info(f"Image grid size: {self.image_size}x{self.image_size}")
        

        super().__init__(base_config=base_config, 
                         model_config=model_config,
                         data_config=data_config,
                         backbone_network_config=backbone_network_config, 
                         image_size=self.image_size,
                         save_folder=save_folder
                         )

        self.model_config = model_config

        self.seq_len = self.image_size * self.image_size    # the sequence length with data tokens and any sort of padding
        self.num_channels = 1

        self.num_data_tokens = 10   # symbols in the grid (0-9)

        if self.model_config.visual_tokens.enabled:
            self.num_special_tokens = 5     # PAD_TOKEN (10), X_ENDGRID_TOKEN (11), Y_ENDGRID_TOKEN (12), XY_ENDGRID_TOKEN (13), NL_GRID_TOKEN (14)
        else:
            self.num_special_tokens = 1     # PAD_TOKEN (10)

        self.num_classes = self.num_data_tokens + self.num_special_tokens   # number of token categories that can be predicted by the _whole_ model; 10 for symbols + 1 for each special token that could be predicted

        if self.backbone_network_config == 'llada' and self.backbone_network_config.diffusion.sage_thinking:
            self.num_classes += 1

        ## Model backbone/encoder
        if model_config.backbone == "resnet":
            self.encoder, bb_num_out_features = get_resnet(base_config=base_config,
                                                           model_config=model_config,
                                                           network_config=backbone_network_config,
                                                           image_size=self.image_size,
                                                           num_classes=self.num_classes
                                                           )
            self.bb_embed_dim = bb_num_out_features   # embedding dimension backbone model


        elif model_config.backbone == "transformer":
            self.encoder = get_transformer_encoder(base_config=base_config,
                                                   model_config=self.model_config,
                                                   network_config=backbone_network_config, 
                                                   image_size=self.image_size,
                                                   num_channels=self.num_channels,
                                                   num_classes=self.num_classes
                                                   )
            self.bb_embed_dim = backbone_network_config.embed_dim   # embedding dimension backbone model
            

        elif model_config.backbone == "vit":
            self.encoder = get_vit(base_config=base_config,
                                   model_config=model_config,
                                   network_config=backbone_network_config,
                                   image_size=self.image_size,
                                   num_channels=self.num_channels,
                                   num_classes=self.num_classes
                                   )
            self.bb_embed_dim = backbone_network_config.embed_dim   # embedding dimension backbone model

        elif model_config.backbone == "llada":
            self.encoder = get_llada_encoder(base_config=base_config,
                                             model_config=model_config,
                                             network_config=backbone_network_config,
                                             image_size=self.image_size,
                                             num_channels=self.num_channels,
                                             num_classes=self.num_classes,
                                             )
            self.bb_embed_dim = backbone_network_config.embed_dim  # embedding dimension backbone model


        elif model_config.backbone == "looped_vit":
            self.encoder = get_looped_vit(base_config=base_config,
                                          model_config=model_config,
                                          network_config=backbone_network_config,
                                          image_size=self.image_size,
                                          num_channels=self.num_channels,
                                          num_classes=self.num_classes
                                          )
            self.bb_embed_dim = backbone_network_config.embed_dim   # embedding dimension backbone model
        
        else:
            raise ValueError(f"Unknown model backbone given: {model_config.backbone}")
        
        self.head_input_dim = self.bb_embed_dim     # actual embedding dimension to be passed to the head/decoder network, which will be projected to the correct embedding dimension if different from the backbone/decoder embedding dimension
        self.head_input_embed_dim = head_network_config.embed_dim   # dimension of the input that should be passed to the head network; initially assumed to be of dimension equal to the embedding dimension of the backbone/encoder network

        ## Task embedding
        # For Transformer-based backbones
        # Task tokens approach
        if model_config.task_embedding.enabled and model_config.task_embedding.approach == "task_tokens":
            self.embed_task_tokens_seq = nn.Embedding(self.num_classes + model_config.num_elementary_tasks, embedding_dim=backbone_network_config.embed_dim, device=self.device)

        ## Encoder to Decoder projection layer; useful to handle the task embedding that is concatenated
        # TODO: We could handle the task embedding differently than by a simple concatenation. For example using FiLM. See later.
        if self.head_input_dim != self.head_input_embed_dim:
            self.enc_to_dec_proj = nn.Linear(self.head_input_dim, self.head_input_embed_dim, device=self.device)  # project the encoder output (of dimension backbone_network_config.embed_dim + task_embedding_dim) to the decoder embedding dimension

        
        ## Model head or decoder
        if model_config.head == "transformer":
            self.decoder = get_transformer_decoder(model_config=self.model_config,
                                                   network_config=head_network_config,
                                                   num_classes=self.num_classes,
                                                   seq_len=self.seq_len,
                                                   )
            
        elif model_config.head == "mytransformer":  
            self.decoder = get_mytransformer_decoder(model_config=self.model_config,
                                                     network_config=head_network_config,
                                                     num_classes=self.num_classes,
                                                     seq_len=self.seq_len,
                                                     )
              
        elif model_config.head == "xtransformer":
            self.decoder = get_xtransformer_decoder(model_config=self.model_config,
                                                    network_config=head_network_config,
                                                    num_classes=self.num_classes,
                                                    seq_len=self.seq_len
                                                    )
        

        elif model_config.head == "mlp":
            self.decoder = get_mlp_head(network_config=head_network_config, 
                                        embed_dim=self.head_input_dim, 
                                        output_dim=self.num_classes, 
                                        activation='relu',
                                        num_layers=2
                                        )
        
        else:
            raise ValueError(f"Unknown model head given: {model_config.head}")


    def check_device_placement(self):
        # Iterate through all parameters of BEFOREARCModel and its submodules and check for device placement
        log_message = "Named parameters of self: \n"
        for name, param in self.named_parameters():
            log_message += f"{name}: {param.device}\n"

        if 'cpu' in log_message:
            log_message += "WARNING: Some tensors are on CPU.\n"
            logger.error(log_message)
        logger.warning(log_message)

        # Iterate through all attributes of self and check for Tensors and their device placement
        log_message = "Attributes of self that are torch.Tensor: \n"
        for name, value in vars(self).items():
            if isinstance(value, torch.Tensor):
                log_message += f"Tensor '{name}' is on device: {value.device}\n"

        if 'cpu' in log_message:
            log_message += "WARNING: Some tensors are on CPU.\n"
            logger.error(log_message)
        logger.warning(log_message)

        # Iterate through all attributes of self and check for nn.Modules and their parameters and buffers device placement
        log_message = "Attributes of self that are nn.Module: \n"
        for name, value in vars(self).items():
            if isinstance(value, nn.Module):
                # Check parameters and buffers of nn.Module
                for param_name, param in value.named_parameters():
                    log_message += f"Parameter '{name}.{param_name}' is on device: {param.device}\n"
                for buffer_name, buffer in value.named_buffers():
                    log_message += f"Buffer '{name}.{buffer_name}' is on device: {buffer.device}\n"
        
        if 'cpu' in log_message:
            log_message += "WARNING: Some parameters are on CPU.\n"
            logger.error(log_message)
        logger.warning(log_message)


<<<<<<< HEAD
    def forward(self, x, y, task_tokens_seq=None, example_in_context=None, x_grid_object_ids=None):
=======
    def forward(self, x, y, task_tokens=None, example_in_context=None, x_grid_object_ids=None):
        B, H, W = x.shape
        B, seq_len = y.shape
>>>>>>> f4979eb0

        device = x.device

        # Use task tokens as task embedding if applicable
        if self.model_config.task_embedding.enabled and (task_tokens is not None):
            task_tokens = self.embed_task_tokens_seq(task_tokens.to(device))  # [B, num_tasks, embed_dim]
        else:
<<<<<<< HEAD
            task_embedding = None

=======
            task_tokens = None
        
>>>>>>> f4979eb0
        # Use grid object ids for the OPE (which is used within the APE)
        if not (self.model_config.ope.enabled and (x_grid_object_ids is not None) and self.model_config.backbone in ["vit", "looped_vit", "transformer", "llada"]):
            x_grid_object_ids = None

        if isinstance(self.encoder, LLaDAModel):
            # LLaDA expects a token sequence, not an image. We flatten already here as this makes it easier to mask
            # the input sequence
            x = x.flatten(1)
            assert x.shape == y.shape, "Input and target sequences must have the same shape for LLaDA"


            if self.training:
                # training -> mask the input sequence before processing

                # we concatenate x and y (used as target) and mask some of the y tokens (used as input)
                y_masked, mask, y = self.encoder.mask_input_sequence(y)
                xy = torch.cat([x, y], dim=1)
                xy_masked = torch.cat([x, y_masked], dim=1)

                # Optional, ignore padding and NL Token
                # attention_mask = self.encoder.get_attention_mask(xy_masked)

                logits = self.forward_sample(xy_masked, xy, task_embedding, example_in_context, x_grid_object_ids)

            else:
                # inference -> LLaDA Diffusion Process
                logits = self.encoder.generate_masked_sequence(self.forward_sample, x, y, forward_sample_params = {
                    'task_embedding': task_embedding,
                    'example_in_context': example_in_context,
                    'x_grid_object_ids': x_grid_object_ids
                })
                mask = None

            # The logits are both, input and prediction. Lets only keep the prediction logits.
            logits = logits[:, x.shape[1]:]

        else:
            logits = self.forward_sample(x, y, task_embedding, example_in_context, x_grid_object_ids)
            mask = None

        return logits, mask

    def forward_sample(self, x, y, task_embedding=None, example_in_context=None, x_grid_object_ids=None):

        # Encode the input sequence
<<<<<<< HEAD
        if self.model_config.backbone in ["vit", "looped_vit", "llada"]:
            x_encoded = self.encoder(x, task_embeddings=task_embedding, example_in_context=example_in_context, x_grid_object_ids=x_grid_object_ids)  # [B, seq_len, embed_dim]; NOTE: the extra tokens will have been truncated so the encoded sequence will also have a dim seq_len
=======
        if self.model_config.backbone in ["vit", "looped_vit"]:
            x_encoded = self.encoder(x, task_tokens, example_in_context, x_grid_object_ids)  # [B, seq_len, embed_dim]; NOTE: the extra tokens will have been truncated so the encoded sequence will also have a dim seq_len
>>>>>>> f4979eb0

        elif self.model_config.backbone in ["resnet"]:
            # NOTE: The task embedding is handled below for ResNet as it is not used at encoding time
            x_encoded = self.encoder(x, task_tokens, example_in_context) # [B, seq_len, embed_dim]

            if self.head_input_dim != self.head_input_embed_dim:
                # Map the encoded input sequence to the same embedding dimension as the decoder's
                x_encoded = self.enc_to_dec_proj(x_encoded)  # [B, seq_len, head_input_embed_dim]

        # Decode the encoded input sequence
        if self.model_config.head in ["transformer", "xtransformer", "mytransformer"]:
            # Transformer Decoder

            if self.head_input_dim != self.head_input_embed_dim:
                # Map the encoded input sequence to the same embedding dimension as the decoder's
                x_encoded = self.enc_to_dec_proj(x_encoded)  # [B, seq_len, head_input_embed_dim]

            logits = self.decoder(y, x_encoded) # [B, seq_len, num_classes]

        elif self.model_config.head in ["mlp"]:
            # MLP Decoder/Head
    
            # Forward pass through the model head
            # We can treat each pixel/token independently as part of a sequence, so we can directly apply a Linear layer 
            # where the last dimension is the features dimension, instead of reshaping the tensor
            logits = self.decoder(x_encoded)   # [B, seq_len, num_classes] <-- [B, seq_len=H*W, C=self.network_config.embed_dim]

            if self.model_config.backbone in ["resnet"]:
                if task_tokens is not None:
                    # Discard the appended task tokens
                    logits = logits[:, :-task_tokens.shape[1], :]
                
                if example_in_context is not None:
                    # Discard the appended input-output example
                    logits = logits[:, :-2*seq_len, :]
                

        return logits<|MERGE_RESOLUTION|>--- conflicted
+++ resolved
@@ -9,7 +9,6 @@
 from networks.backbones.transformer import get_transformer_encoder
 from networks.backbones.vit import get_vit
 from networks.backbones.looped_vit import get_looped_vit
-from networks.backbones.llada import get_llada_encoder, LLaDAModel
 from networks.heads.mlp import get_mlp_head
 from networks.heads.transformer import get_transformer_decoder
 from networks.heads.xtransformer import get_xtransformer_decoder
@@ -147,25 +146,16 @@
         if not self.model_config.task_embedding.enabled:
             task_tokens = None
             example_in_context = None
-
+        
         elif self.model_config.task_embedding.approach == 'example_in_context':
-<<<<<<< HEAD
-            task_tokens_seq = None
-
-=======
             task_tokens = None
         
->>>>>>> f4979eb0
         elif self.model_config.task_embedding.approach == 'task_tokens':
             example_in_context = None
 
         
         # Forward pass through the whole model
-<<<<<<< HEAD
         y_hat, prediction_mask  = self(x, y, task_tokens_seq=task_tokens_seq, example_in_context=example_in_context, x_grid_object_ids=x_grid_object_ids)  # computed logits
-=======
-        y_hat = self(x, y, task_tokens=task_tokens, example_in_context=example_in_context, x_grid_object_ids=x_grid_object_ids)  # computed logits
->>>>>>> f4979eb0
 
         if len(y_hat.shape) > 2:
             # Permute the dimensions of y_hat to be [B, num_classes, seq_len] instead of [B, seq_len, num_classes] to match PyTorch's cross_entropy function format
@@ -479,11 +469,7 @@
         This is a default PyTorch Lightning method that we override to define the testing logic.
         """
 
-<<<<<<< HEAD
         x, y_hat, y, mask, prediction_mask, special_grid_tokens_dict = self.shared_step(batch)
-=======
-        x, y, task_tokens, example_in_context, y_true_size, x_grid_object_ids, special_grid_tokens_dict = batch
->>>>>>> f4979eb0
 
         assert prediction_mask is None, "Prediction mask should be None during testing as we generate all the tokens."
 
@@ -889,13 +875,7 @@
         logger.warning(log_message)
 
 
-<<<<<<< HEAD
-    def forward(self, x, y, task_tokens_seq=None, example_in_context=None, x_grid_object_ids=None):
-=======
     def forward(self, x, y, task_tokens=None, example_in_context=None, x_grid_object_ids=None):
-        B, H, W = x.shape
-        B, seq_len = y.shape
->>>>>>> f4979eb0
 
         device = x.device
 
@@ -903,13 +883,8 @@
         if self.model_config.task_embedding.enabled and (task_tokens is not None):
             task_tokens = self.embed_task_tokens_seq(task_tokens.to(device))  # [B, num_tasks, embed_dim]
         else:
-<<<<<<< HEAD
-            task_embedding = None
-
-=======
             task_tokens = None
         
->>>>>>> f4979eb0
         # Use grid object ids for the OPE (which is used within the APE)
         if not (self.model_config.ope.enabled and (x_grid_object_ids is not None) and self.model_config.backbone in ["vit", "looped_vit", "transformer", "llada"]):
             x_grid_object_ids = None
@@ -947,21 +922,16 @@
             logits = logits[:, x.shape[1]:]
 
         else:
-            logits = self.forward_sample(x, y, task_embedding, example_in_context, x_grid_object_ids)
+            logits = self.forward_sample(x, y, task_tokens, example_in_context, x_grid_object_ids)
             mask = None
 
         return logits, mask
 
-    def forward_sample(self, x, y, task_embedding=None, example_in_context=None, x_grid_object_ids=None):
+    def forward_sample(self, x, y, task_tokens=None, example_in_context=None, x_grid_object_ids=None):
 
         # Encode the input sequence
-<<<<<<< HEAD
         if self.model_config.backbone in ["vit", "looped_vit", "llada"]:
-            x_encoded = self.encoder(x, task_embeddings=task_embedding, example_in_context=example_in_context, x_grid_object_ids=x_grid_object_ids)  # [B, seq_len, embed_dim]; NOTE: the extra tokens will have been truncated so the encoded sequence will also have a dim seq_len
-=======
-        if self.model_config.backbone in ["vit", "looped_vit"]:
-            x_encoded = self.encoder(x, task_tokens, example_in_context, x_grid_object_ids)  # [B, seq_len, embed_dim]; NOTE: the extra tokens will have been truncated so the encoded sequence will also have a dim seq_len
->>>>>>> f4979eb0
+            x_encoded = self.encoder(x, task_embeddings=task_tokens, example_in_context=example_in_context, x_grid_object_ids=x_grid_object_ids)  # [B, seq_len, embed_dim]; NOTE: the extra tokens will have been truncated so the encoded sequence will also have a dim seq_len
 
         elif self.model_config.backbone in ["resnet"]:
             # NOTE: The task embedding is handled below for ResNet as it is not used at encoding time
@@ -993,10 +963,10 @@
                 if task_tokens is not None:
                     # Discard the appended task tokens
                     logits = logits[:, :-task_tokens.shape[1], :]
-                
+
                 if example_in_context is not None:
                     # Discard the appended input-output example
                     logits = logits[:, :-2*seq_len, :]
-                
+
 
         return logits
--- conflicted
+++ resolved
@@ -931,16 +931,12 @@
     def forward_sample(self, x, y, task_embedding=None, example_in_context=None, x_grid_object_ids=None):
 
         # Encode the input sequence
-<<<<<<< HEAD
-        x_encoded = self.encoder(x, task_embeddings=task_embedding, example_in_context=example_in_context, x_grid_object_ids=x_grid_object_ids)  # [B, seq_len, embed_dim]; NOTE: the extra tokens will have been truncated so the encoded sequence will also have a dim seq_len
-=======
-        if self.model_config.backbone in ["vit", "looped_vit"]:
-            x_encoded = self.encoder(x, task_embedding, example_in_context, x_grid_object_ids)  # [B, seq_len, embed_dim]; NOTE: the extra tokens will have been truncated so the encoded sequence will also have a dim seq_len
+        if self.model_config.backbone in ["vit", "looped_vit", "llada"]:
+            x_encoded = self.encoder(x, task_embeddings=task_embedding, example_in_context=example_in_context, x_grid_object_ids=x_grid_object_ids)  # [B, seq_len, embed_dim]; NOTE: the extra tokens will have been truncated so the encoded sequence will also have a dim seq_len
 
         elif self.model_config.backbone in ["resnet"]:
             # TODO: How to handle the task embedding, etc. for ResNet?
             x_encoded = self.encoder(x)
->>>>>>> f53c0006
 
         # Decode the encoded input sequence
         if self.model_config.head in ["transformer", "xtransformer", "mytransformer"]:

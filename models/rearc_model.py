--- conflicted
+++ resolved
@@ -8,11 +8,8 @@
 from networks.backbones.resnet import get_resnet
 from networks.backbones.transformer import get_transformer_encoder
 from networks.backbones.vit import get_vit
-<<<<<<< HEAD
+from networks.backbones.looped_vit import get_looped_vit
 from networks.backbones.llada import get_llada_encoder, LLaDAModel
-=======
-from networks.backbones.looped_vit import get_looped_vit
->>>>>>> 308b01ed
 from networks.heads.mlp import get_mlp_head
 from networks.heads.transformer import get_transformer_decoder
 from networks.heads.xtransformer import get_xtransformer_decoder
@@ -151,11 +148,7 @@
             samples_task_id = None
 
         # Forward pass through the whole model
-<<<<<<< HEAD
-        y_hat, prediction_mask = self(x, y, samples_task_id, x_grid_object_ids)  # computed logits
-=======
-        y_hat = self(x, y, samples_task_id=samples_task_id, x_grid_object_ids=x_grid_object_ids)  # computed logits
->>>>>>> 308b01ed
+        y_hat, prediction_mask = self(x, y, samples_task_id=samples_task_id, x_grid_object_ids=x_grid_object_ids)  # computed logits
 
         if len(y_hat.shape) > 2:
             # Permute the dimensions of y_hat to be [B, num_classes, seq_len] instead of [B, seq_len, num_classes] to match PyTorch's cross_entropy function format
@@ -216,43 +209,29 @@
         # Accuracy per symbol (without padding) (i.e., the accuracy of the model in predicting the correct symbol for each pixel of the grid considering only the target grid, that is, without considering the padding tokens)
         acc_symbol_no_pad = (((preds == y) * true_size_mask).sum().float() / true_size_mask.sum()).unsqueeze(0)  # only consider non-padding elements
 
-<<<<<<< HEAD
         if prediction_mask is None:
             # Grid accuracy (only count as correct if the entire padded grid is correct)
-            # grid_acc = (torch.sum(torch.all(y == preds, dim=1)).float() / B).unsqueeze(0)    # same as line below
             acc_grid_with_pad = torch.all(preds == y, dim=1).float().mean().unsqueeze(0)
 
             # Grid accuracy (only count as correct if entire non-padding grid is correct)
-            # acc_grid_no_pad = (torch.sum(torch.all((preds == y) | ~mask, dim=1)).float() / B).unsqueeze(0)    # same as line below
             acc_grid_no_pad = torch.all((preds == y) | ~true_size_mask, dim=1).float().mean().unsqueeze(0)   # | ~mask ensures automatically count as correct the padding tokens
 
         else:
             # Does not make that much sense when using a random masking...
             acc_grid_with_pad = torch.tensor([0.0], device=acc_symbol_with_pad.device)
             acc_grid_no_pad = torch.tensor([0.0], device=acc_symbol_with_pad.device)
-=======
-        # Grid accuracy (only count as correct if the entire padded grid is correct)
-        acc_grid_with_pad = torch.all(preds == y, dim=1).float().mean().unsqueeze(0)
-
-        # Grid accuracy (only count as correct if entire non-padding grid is correct)
-        acc_grid_no_pad = torch.all((preds == y) | ~mask, dim=1).float().mean().unsqueeze(0)   # | ~mask ensures automatically count as correct the padding tokens
->>>>>>> 308b01ed
 
         logs = {'loss': loss_symbol_with_pad, 
-                'loss_no_pad': loss_symbol_no_pad, 
+                'loss_no_pad': loss_symbol_no_pad,
                 'acc': acc_symbol_with_pad,
                 'acc_no_pad': acc_symbol_no_pad, 
-                'acc_grid': acc_grid_with_pad, 
+                'acc_grid': acc_grid_with_pad,
                 'acc_grid_no_pad': acc_grid_no_pad
                 }
         
         loss = loss_symbol_with_pad
 
-<<<<<<< HEAD
-        return loss, logs, preds_orig, y_orig
-=======
-        return loss, logs, preds
->>>>>>> 308b01ed
+        return loss, logs, preds_orig
 
     def training_step(self, batch, batch_idx):
         """
@@ -266,11 +245,11 @@
         loss, logs, preds = self.step(batch, batch_idx)
 
         # Logging
-        self.log_dict({f"metrics/train_{k}": v for k,v in logs.items()}, 
-                      prog_bar=True, 
-                      logger=True, 
-                      on_step=True, 
-                      on_epoch=True, 
+        self.log_dict({f"metrics/train_{k}": v for k,v in logs.items()},
+                      prog_bar=True,
+                      logger=True,
+                      on_step=True,
+                      on_epoch=True,
                       add_dataloader_idx=False
                       )
         
@@ -296,11 +275,11 @@
         self.train_grid_acc_step.append(logs['acc_grid'])
 
         # Log the current learning rate
-        self.log_dict({"learning_rate": self.lr_schedulers().get_last_lr()[-1]}, 
-                    prog_bar=True, 
-                    logger=True, 
-                    on_step=True, 
-                    on_epoch=True, 
+        self.log_dict({"learning_rate": self.lr_schedulers().get_last_lr()[-1]},
+                    prog_bar=True,
+                    logger=True,
+                    on_step=True,
+                    on_epoch=True,
                     )
 
         return loss
@@ -321,11 +300,11 @@
 
         if dataloader_idx == 0:
             # Logging
-            self.log_dict({f"metrics/val_{k}": v for k, v in logs.items()}, 
-                          prog_bar=True, 
-                          logger=True, 
-                          on_step=True, 
-                          on_epoch=True, 
+            self.log_dict({f"metrics/val_{k}": v for k, v in logs.items()},
+                          prog_bar=True,
+                          logger=True,
+                          on_step=True,
+                          on_epoch=True,
                           add_dataloader_idx=False
                           )    # NOTE: this is monitored for best checkpoint and early stopping
 
@@ -336,7 +315,7 @@
 
             # For the first and last validation batch of the epoch
             if (batch_idx == 0) or (batch_idx == self.trainer.num_val_batches[0] - 1):
-                
+
                 # Store batch (of inputs, preds, targets) for current epoch for plotting
                 self.val_inputs.append(x)
                 self.val_preds.append(preds)
@@ -353,10 +332,10 @@
 
         elif dataloader_idx == 1:
             # Logging
-            self.log_dict({f"metrics/gen_val_{k}": v for k, v in logs.items()}, 
-                          prog_bar=True, 
-                          logger=True, 
-                          on_step=True, 
+            self.log_dict({f"metrics/gen_val_{k}": v for k, v in logs.items()},
+                          prog_bar=True,
+                          logger=True,
+                          on_step=True,
                           on_epoch=True,
                           add_dataloader_idx=False
                           )
@@ -368,7 +347,7 @@
 
             # For the first and last validation batch of the epoch
             if (batch_idx == 0) or (batch_idx == self.trainer.num_val_batches[1] - 1):
-                
+
                 # Store batch (of inputs, preds, targets) for current epoch for plotting
                 self.gen_val_inputs.append(x)
                 self.gen_val_preds.append(preds)
@@ -397,23 +376,23 @@
         # Plot attention maps if attention maps are enabled and exist
         if self.model_config.attention_map.enabled and hasattr(self.encoder, 'get_attention_scores'):
             # Plot attention maps of some training and validation samples of the first and last batch seen during the epoch
-            
+
             for batch_index, split in zip([0, -1], ["train", "val"]):
                 # Plot attention maps of some training samples of the first and last batch seen during the epoch
                 fig_paths = plot_attention_scores(self.save_folder,
-                                                  split, 
+                                                  split,
                                                   self.train_inputs,
-                                                  self.train_targets, 
-                                                  self.train_attention_scores, 
-                                                  self.model_config.attention_map.layer, 
-                                                  self.backbone_network_config.num_heads, 
-                                                  self.image_size, self.encoder.num_extra_tokens, 
-                                                  self.encoder.seq_len, 
-                                                  n_samples=self.model_config.attention_map.n_samples, 
-                                                  epoch=self.current_epoch, 
+                                                  self.train_targets,
+                                                  self.train_attention_scores,
+                                                  self.model_config.attention_map.layer,
+                                                  self.backbone_network_config.num_heads,
+                                                  self.image_size, self.encoder.num_extra_tokens,
+                                                  self.encoder.seq_len,
+                                                  n_samples=self.model_config.attention_map.n_samples,
+                                                  epoch=self.current_epoch,
                                                   batch_index=batch_index
                                                   )
-                
+
                 figs_to_log.append(fig_paths)
 
             # Log the figures to wandb
@@ -426,7 +405,7 @@
         # Plot model predictions
         if self.model_config.observe_preds.enabled:
             # Plot a few training and validation samples (inputs, predictions, targets) of the first and last batch seen during the epoch
-            
+
             for batch_index, split in zip([0, -1], ["train", "val"]):
                 # Plot a few training and validation samples of the first and last batch seen during the epoch
                 fig_paths = plot_image_predictions(self.save_folder,
@@ -439,7 +418,7 @@
                                                    batch_index=batch_index,
                                                    epoch=self.current_epoch
                                                    )
-                
+
                 figs_to_log.append(fig_paths)
 
             # Log the figures to wandb
@@ -527,9 +506,9 @@
 
         logs = {'loss': loss_symbol_with_pad,
                 'loss_no_pad': loss_symbol_no_pad,
-                'acc': acc_symbol_with_pad, 
+                'acc': acc_symbol_with_pad,
                 'acc_no_pad': acc_symbol_no_pad, 
-                'acc_grid': acc_grid_with_pad, 
+                'acc_grid': acc_grid_with_pad,
                 'acc_grid_no_pad': acc_grid_no_pad
                 }
 
@@ -552,7 +531,7 @@
             self.gen_test_inputs.append(x)
             self.gen_test_preds.append(preds)
             self.gen_test_targets.append(y)
-        
+
         return results
     
     def on_test_epoch_end(self):
@@ -600,7 +579,7 @@
                     log_message += f"{k}: {v} \n"
 
                 logger.info(log_message)
-                
+
                 self.gen_test_results = gen_test_results
 
                 # Plot a few test samples (inputs, predictions, targets) of the first and last batch of testing (single epoch)
@@ -719,7 +698,7 @@
         else:
             self.image_size = image_size
             logger.info(f"Image grid size: {self.image_size}x{self.image_size}")
-
+        
 
         super().__init__(base_config=base_config, 
                          model_config=model_config,
@@ -829,21 +808,21 @@
                                                    num_classes=self.num_classes,
                                                    seq_len=self.seq_len,
                                                    )
-
-        elif model_config.head == "mytransformer":
+            
+        elif model_config.head == "mytransformer":  
             self.decoder = get_mytransformer_decoder(model_config=self.model_config,
                                                      network_config=head_network_config,
                                                      num_classes=self.num_classes,
                                                      seq_len=self.seq_len,
                                                      )
-
+              
         elif model_config.head == "xtransformer":
             self.decoder = get_xtransformer_decoder(model_config=self.model_config,
                                                     network_config=head_network_config,
                                                     num_classes=self.num_classes,
                                                     seq_len=self.seq_len
                                                     )
-
+        
 
         elif model_config.head == "mlp":
             self.decoder = get_mlp_head(network_config=head_network_config, 
@@ -934,16 +913,12 @@
     def forward_sample(self, samples_task_id, x_grid_object_ids, x, y):
 
         # Encode the input sequence
-<<<<<<< HEAD
-        if self.model_config.ope.enabled and (x_grid_object_ids is not None) and self.model_config.backbone in ["vit", "transformer", "llada"]:
-=======
-        if self.model_config.ope.enabled and (x_grid_object_ids is not None) and self.model_config.backbone in ["vit", "looped_vit", "transformer"]:
->>>>>>> 308b01ed
+        if self.model_config.ope.enabled and (x_grid_object_ids is not None) and self.model_config.backbone in ["vit", "looped_vit", "transformer", "llada"]:
             # Encode the input grid image grid and use grid object ids for the OPE (which is used within the APE)
-            x_encoded = self.encoder(x, x_grid_object_ids)  # [B, seq_len, backbone_input_embed_dim]; NOTE: the extra tokens will have been truncated so the encoded sequence will also have a dim seq_len
-
-        else:
-            x_encoded = self.encoder(x)  # [B, seq_len, backbone_input_embed_dim]; NOTE: the extra tokens will have been truncated so the encoded sequence will also have a dim seq_len
+            x_encoded = self.encoder(x, x_grid_object_ids)  # [B, seq_len, backbone_input_embed_dim]; NOTE: the extra tokens will have been truncated so the encoded sequence will also have a dim seq_len 
+
+        else:
+            x_encoded = self.encoder(x)  # [B, seq_len, backbone_input_embed_dim]; NOTE: the extra tokens will have been truncated so the encoded sequence will also have a dim seq_len 
 
         # Handle the task embedding if applicable
         if self.model_config.task_embedding.enabled and (samples_task_id is not None):

--- conflicted
+++ resolved
@@ -44,12 +44,6 @@
         dir=experiment_folder,
         name=experiment_name_timestamped,
         )
-
-    # Empty the /figs folder to avoid the later copying of old figures from previous experiments
-    wandb_subfolder = "/" + wandb.run.id if wandb.run is not None else ""
-    figs_folder = f"./figs{wandb_subfolder}"
-    os.makedirs(figs_folder, exist_ok=True)
-    delete_folder_content(f"./figs{wandb_subfolder}")
     
     if config.wandb.sweep.enabled:
         # Merge the current sweep config arguments with the complete default config arguments
@@ -120,14 +114,6 @@
     log_message += f"\nTotal experiment time: \n{exp_elapsed_time} seconds ~=\n{exp_elapsed_time/60} minutes ~=\n{exp_elapsed_time/(60*60)} hours"
     logger.info(log_message)
 
-<<<<<<< HEAD
-    # Save the figures produced in the /figs folder during the experiment to the experiment folder
-    experiment_figs_folder = f"{experiment_folder}/figs"
-    os.makedirs(experiment_figs_folder, exist_ok=True)
-    copy_folder(f"./figs{wandb_subfolder}", experiment_figs_folder)   # copy everything in the /figs folder to the current experiment folder
-
-=======
->>>>>>> 308b01ed
     # Save the results and config arguments that we are the most interested to check quickly when experimenting
     exp_results_dict = {
         'experiments_dir': config.experiment.experiments_dir,
@@ -157,7 +143,7 @@
 
     # Update the experiment results dict with the training results
     exp_results_dict.update({k:v for k,v in train_results.items()})
-    
+
     # Update the experiment results dict with the test results
     exp_results_dict.update({k:v for k,v in all_test_results['test_results']['test_results_global_avg'].items()})
     exp_results_dict.update({k:v for k,v in all_test_results['test_results']['test_results_per_task_avg'].items()})

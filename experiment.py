--- conflicted
+++ resolved
@@ -26,29 +26,29 @@
 
 def get_paper_model_name(config):
     """ Prepare model name (as per the paper convention) for logging """
-    
+
     # Prepare the specific model name (to report in the paper)
     if config.model.backbone == "vit":
         if (
-            (config.model.visual_tokens.enabled) and 
-            (config.model.ape.enabled) and 
+            (config.model.visual_tokens.enabled) and
+            (config.model.ape.enabled) and
             (config.model.ape.ape_type == "2dsincos") and
             (config.model.ape.mixer != "default") and
             (config.model.ope.enabled) and
-            (config.model.rpe.enabled) and 
+            (config.model.rpe.enabled) and
             ("Alibi" in config.model.rpe.rpe_type)
         ):
             model_name = "ViT-vitarc"
-        
+
         elif (
-            (config.model.visual_tokens.enabled) and 
-            (config.model.ape.enabled) and 
+            (config.model.visual_tokens.enabled) and
+            (config.model.ape.enabled) and
             (config.model.ape.ape_type == "2dsincos") and
             (config.model.rpe.enabled) and
             (config.model.rpe.rpe_type == "rope")
         ):
             model_name = "ViT"
-        
+
         elif (
             (not config.model.visual_tokens.enabled) and
             (config.model.ape.enabled) and
@@ -64,6 +64,8 @@
         model_name = "ViT-diffusion"
     elif config.model.backbone == "looped_vit":
         model_name = "ViT-looped"
+    elif config.model.backbone == "llada":
+        model_name = "LLaDA"
     else:
         raise ValueError(f"Model {config.model.backbone} not recognized. Please check the model name.")
 
@@ -112,7 +114,7 @@
         f.write("\n\n*** Config ***\n")
         f.write(OmegaConf.to_yaml(config))
         f.write("\n")
-    
+
     logger.info(f"Experiment results saved to: {experiment_results_file_path}")
 
 def main() -> None:
@@ -228,41 +230,6 @@
     log_message += f"\nTotal experiment time: \n{exp_elapsed_time} seconds ~=\n{exp_elapsed_time/60} minutes ~=\n{exp_elapsed_time/(60*60)} hours"
     logger.info(log_message)
 
-<<<<<<< HEAD
-    logger.warning(all_test_results.keys())
-    logger.warning(all_test_results['test_results'].keys())
-    logger.warning(all_test_results)
-
-    # Save the results and config arguments that we are the most interested to check quickly when experimenting
-    exp_results_dict = {
-        'experiments_dir': config.experiment.experiments_dir,
-        'exp_name': experiment_name_timestamped,
-        'dataset_dir': config.data.dataset_dir,
-        'exp_duration': exp_elapsed_time,
-        'data_module': config.base.data_module,
-        'model_module': config.base.model_module,
-        'network_backbone': config.model.backbone,
-        'network_head': config.model.head,
-        'model_ckpt': config.training.model_ckpt_path,
-        'max_epochs': config.training.max_epochs,
-        'train_batch_size': config.data.train_batch_size,
-        'val_batch_size': config.data.val_batch_size,
-        'test_batch_size': config.data.test_batch_size,
-        'lr': config.model.training_hparams.lr,
-        'optimizer': config.model.training_hparams.optimizer,
-        'scheduler_type': config.model.training_hparams.scheduler.type,
-        'scheduler_interval': config.model.training_hparams.scheduler.interval,
-        'scheduler_frequency': config.model.training_hparams.scheduler.frequency,
-        'seed': config.base.seed,
-    }
-
-    # Update the experiment results dict with the training results
-    exp_results_dict.update({k:v for k,v in train_results.items()})
-
-    # Update the experiment results dict with the test results
-    exp_results_dict.update({k:v for k,v in all_test_results['test_results']['test_results_global_avg'].items()})
-    exp_results_dict.update({k:v for k,v in all_test_results['test_results']['test_results_per_task_avg'].items()})
-=======
     # # Save the results and config arguments that we are the most interested to check quickly when experimenting
     # exp_results_dict = {
     #     'experiments_dir': config.experiment.experiments_dir,
@@ -285,7 +252,6 @@
     #     'scheduler_frequency': config.model.training_hparams.scheduler.frequency,
     #     'seed': config.base.seed,
     # }
->>>>>>> c428690d
 
 
 def count_grid_combinations_for_sweep_jobs(sweep_config):

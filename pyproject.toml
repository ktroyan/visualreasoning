[project]
name = "visualreasoning"
version = "0.1.0"
description = "Visual Reasoning project @ETHZ, Switzerland, 2025, Klim Troyan."
readme = "README.md"
requires-python = ">=3.12"
dependencies = [
    "torch",
    "torchvision",
    "scikit-learn",
    "scipy",
    "numpy",
    "Pillow",
    "opencv-python",
    "matplotlib",
    "pandas",
    "pytorch-lightning",
    "timm",
    "PyYAML",
    "tensorboard",
    "tensorboardX",
    "wandb",
    "loguru",
    "omegaconf",
    "jupyter",
    "ipykernel",
    "seaborn>=0.13.2",
    "rotary-embedding-torch>=0.8.6",
    "x-transformers>=2.2.8",
<<<<<<< HEAD
    "datasets>=3.5.1",
=======
    "datasets>=3.5.0",
>>>>>>> f53c0006
]

[tool.uv.sources]
torch = [
    { index = "pytorch-cu124" },
]
torchvision = [
    { index = "pytorch-cu124" },
]

[[tool.uv.index]]
name = "pytorch-cu124"
url = "https://download.pytorch.org/whl/cu124"
explicit = true<|MERGE_RESOLUTION|>--- conflicted
+++ resolved
@@ -27,11 +27,7 @@
     "seaborn>=0.13.2",
     "rotary-embedding-torch>=0.8.6",
     "x-transformers>=2.2.8",
-<<<<<<< HEAD
-    "datasets>=3.5.1",
-=======
     "datasets>=3.5.0",
->>>>>>> f53c0006
 ]
 
 [tool.uv.sources]

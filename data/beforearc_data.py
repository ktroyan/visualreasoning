--- conflicted
+++ resolved
@@ -439,19 +439,14 @@
             # base_repo = "yassinetb/cogitao-dev"
             # Load parquet files from the local path
             base_data_folder = data_config.dataset_dir
-            
+
             train_set_df = pd.read_parquet(f'{base_data_folder}/train.parquet')
             val_set_df = pd.read_parquet(f'{base_data_folder}/val.parquet')
             test_set_df = pd.read_parquet(f'{base_data_folder}/test.parquet')
 
         else:
             base_repo = "taratataw/before-arc"
-        
-<<<<<<< HEAD
-        train_set_parquet = load_dataset("yassinetb/COGITAO", data_files={"data": f"{dataset_path}/train.parquet"})
-        val_set_parquet = load_dataset("yassinetb/COGITAO", data_files={"data": f"{dataset_path}/val.parquet"})
-        test_set_parquet = load_dataset("yassinetb/COGITAO", data_files={"data": f"{dataset_path}/test.parquet"})
-=======
+
             train_set_parquet = load_dataset(base_repo, data_files={"data": f"{dataset_path}/train.parquet"})
             val_set_parquet = load_dataset(base_repo, data_files={"data": f"{dataset_path}/val.parquet"})
             test_set_parquet = load_dataset(base_repo, data_files={"data": f"{dataset_path}/test.parquet"})
@@ -460,7 +455,6 @@
             train_set_df = train_set_parquet['data'].to_pandas()
             val_set_df = val_set_parquet['data'].to_pandas()
             test_set_df = test_set_parquet['data'].to_pandas()
->>>>>>> 0afb400f
 
         # TODO: Remove
         # Take a subset of the dataset for testing purposes
@@ -469,20 +463,12 @@
         dataset_splits = [train_set_df, val_set_df, test_set_df]
 
         if data_config.use_gen_test_set:
-<<<<<<< HEAD
-            gen_test_set_parquet = load_dataset("yassinetb/COGITAO", data_files={"data": f"{dataset_path}/test_ood.parquet"})
-=======
             gen_test_set_parquet = load_dataset(base_repo, data_files={"data": f"{dataset_path}/test_ood.parquet"})
->>>>>>> 0afb400f
             gen_test_set_df = gen_test_set_parquet['data'].to_pandas()
             dataset_splits.append(gen_test_set_df)
 
             if data_config.validate_in_and_out_domain:
-<<<<<<< HEAD
-                gen_val_set_parquet = load_dataset("yassinetb/COGITAO", data_files={"data": f"{dataset_path}/val_ood.parquet"})
-=======
                 gen_val_set_parquet = load_dataset(base_repo, data_files={"data": f"{dataset_path}/val_ood.parquet"})
->>>>>>> 0afb400f
                 gen_val_set_df = gen_val_set_parquet['data'].to_pandas()
                 dataset_splits.append(gen_val_set_df)
 

--- conflicted
+++ resolved
@@ -253,15 +253,11 @@
         num_prefix_tokens (int): Number of extra/prefixed tokens (e.g., cls, register tokens)
         viz_as_heatmap (bool): If True, plot a heatmap; otherwise, plot line plots per embedding dimension
     """
-<<<<<<< HEAD
     import wandb
 
     # Ensure the figs directory exists
     wandb_subfolder = "/" + wandb.run.id if wandb.run is not None else ""
     os.makedirs(f'./figs{wandb_subfolder}', exist_ok=True)
-=======
-    os.makedirs('./figs', exist_ok=True)
->>>>>>> eb7f80f2
 
     # Remove extra/prefix tokens if needed
     if num_prefix_tokens is not None and num_prefix_tokens > 0:
@@ -280,15 +276,6 @@
         plt.title("APE")
 
     else:
-<<<<<<< HEAD
-        plt.plot(embeddings, label="Absolute Positional Embeddings")
-    
-    plt.xlabel("Embedding position")
-    plt.ylabel("Sequence position")
-    plt.title("Positional Embeddings")
-    plt.savefig(f'./figs{wandb_subfolder}/positional_embeddings.png')
-    # plt.show()
-=======
         # Plot all embedding dimensions for each position in the sequence
         for i in range(embeddings.shape[1]):  # for each embedding dim
             plt.plot(embeddings[:, i], label=f"Dim {i}", alpha=0.5)  # dim-wise trace across sequence
@@ -299,8 +286,7 @@
         plt.legend(loc='upper right', bbox_to_anchor=(1.15, 1), ncol=1, fontsize='small', frameon=False)
 
     plt.tight_layout()
-    plt.savefig('./figs/positional_embeddings.png')
->>>>>>> eb7f80f2
+    plt.savefig('./figs{wandb_subfolder}/positional_embeddings.png')
     plt.close()
 
 def timer_decorator(func):
@@ -407,7 +393,7 @@
 
     FIXME:
     Update code for it to work with REARC, BEFOREARC and CVR
-    
+
     FIXME:
     For this code to work currently, the batch size should yield a number of elements in each key of results so that it is a multiple of the number of tasks, otherwise the reshape will fail.
     Also see how to handle the case where the results are for multiple test dataloaders
@@ -430,11 +416,11 @@
     # Processing of the results and wrap-up of the parameters used
     if config.base.data_env == "REARC":
         tasks_considered = test_set['task'].unique()
-    
+
     elif config.base.data_env == "BEFOREARC":
         unique_transformations = test_set['transformations'].drop_duplicates().tolist() # TODO: the field 'transformations' contains a list of transformations applied to obtain the output grid form the input grid?
         tasks_considered = ["-".join(transformation_list) for transformation_list in unique_transformations]
-    
+
     elif config.base.data_env == "CVR":
         pass
 

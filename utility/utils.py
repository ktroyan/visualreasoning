import os
import time
import glob
import datetime
import torch
from omegaconf import OmegaConf
import pandas as pd
import matplotlib.pyplot as plt
import shutil
from typing import Any, Dict, List, Tuple

# Personal codebase dependencies
from utility.custom_logging import logger


def get_complete_config(sweep_config: Dict = None) -> Tuple[OmegaConf, Dict]:
    """
    Load and merge all relevant configuration files using OmegaConf.

    If enabled, the WandB sweep config arguments take priority over the default config arguments.
    The CLI arguments (provided with OmegaConf syntax) take priority (i.e., overwrite any other parameter value).

    Therefore, the merging order of the configs in OmegaConf.merge() is important in order to get expected and correct parameter values.
    That is why the CLI config is merged last and the sweep config right before it.
    
    Moreover, we should proceed with the creation of the complete configs in several steps in order to
    get the correct specific config files to load that may depend on some arguments of other configs.
    
    For example base.model_module decides on what model config to load.
    For example model.backbone decides on what backbone network config to load.
    For example model.head decides on what head network config to load.

    Args:
        sweep_config (dict, optional): The WandB sweep config dictionary. If None, there is no sweep config.

    Returns:
        resolved_complete_config_oc (OmegaConf): The complete resolved configuration as an OmegaConf object.
        resolved_complete_config_dict (dict): The complete resolved configuration as a dict.
    """

    def merge_and_resolve_configs(configs: list) -> OmegaConf:
        # Merge configs
        merged_config = OmegaConf.merge(*configs)

        # Explicitly resolve variable interpolations in the main config so that we get the values needed to load the subsequent specific configs
        OmegaConf.resolve(merged_config)

        return merged_config

    try:
        ## Load non-specific configs
        base_config = OmegaConf.load("configs/base.yaml")
        data_config = OmegaConf.load("configs/data.yaml")
        experiment_config = OmegaConf.load("configs/experiment.yaml")
        wandb_config = OmegaConf.load("configs/wandb.yaml")
        training_config = OmegaConf.load("configs/training.yaml")
        inference_config = OmegaConf.load("configs/inference.yaml")
        cli_config = OmegaConf.from_cli()

        # Handle sweep config
        if sweep_config is None:
            sweep_config = {}
        else:
            log_config_dict(sweep_config, "*** Parameter values selected from the sweep config ***")

        ## Create resolvers.
        # They are used to resolve some parameters' value based on the values of other parameters through variable interpolation.

        # This resolver yields a cleaner config overview of the parameters actually used in the experiment since it sets the value to None when the parameter is not enabled.
        def resolve_if_then_else(enabled, set_value):
            return set_value if enabled else None  # return None when parameter is not enabled
<<<<<<< HEAD

=======
        
        def resolve_pondernet_for_looped_vit(backbone_network_name, use_pondernet):
            """
            This resolver is used to set the PonderNet parameters only when the backbone network is 'looped_vit'.
            """
            if backbone_network_name == "looped_vit":
                return use_pondernet
            else:
                return False
        
>>>>>>> 0afb400f
        # This resolver is used to handle specific cases for the sys-gen study
        def resolve_if_then_else_sysgen(study_name, set_value):
            if study_name == "sys-gen":
                return set_value
            else:
                return False

        # This resolver is used to handle specific cases for the compositionality study
        def resolve_if_then_else_compositionality(study_name, set_value):
            if study_name == "compositionality":
                return set_value
            else:
                return False

        # This resolver is used to use an OOD test set only when applicable
        def resolve_use_gen_test_set(study, data_env, bool_value):
            if study in ["sys-gen", "compositionality"] and data_env == "BEFOREARC":
                return bool_value
            elif study in ["sys-gen"] and data_env in ["REARC", "CVR"]:
                return bool_value
            else:
                return False

        # This resolver is used to use an OOD validation set only when applicable
        def resolve_validate_in_and_out_domain(study, data_env, bool_value):
            if study in ["sys-gen", "compositionality"] and data_env == "BEFOREARC":
                return bool_value
            else:
                return False

        # This resolver is used to check if an OOD validation set is used, in which case the monitored metric should be the one of the OOD validation set
        def resolve_if_then_else_validate_in_and_out_domain(validate_in_and_out_domain, ood_monitored_metric, default_monitored_metric):
            if validate_in_and_out_domain:
                return ood_monitored_metric # e.g. gen_val_loss, gen_val_acc
            else:
                return default_monitored_metric # e.g. val_loss, val_acc

        # This resolver is used to set the image size based on the data environment.
        # For CVR, the image size is fixed to 128.
        # For -ARC, it is set to the value provided in the config. If null, the value will be computed as the max. image size within the dataset.
        def resolve_data_env_img_size(data_env, img_size):
            if data_env == "CVR":
                return 128
            elif data_env in ["REARC", "BEFOREARC"]:
                return img_size

        # Register the resolvers. Use replace=True to not try to register twice the resolver which would raise an error during WandB sweeps
        OmegaConf.register_new_resolver("resolve_if_then_else", resolve_if_then_else, replace=True)
        OmegaConf.register_new_resolver("resolve_pondernet_for_looped_vit", resolve_pondernet_for_looped_vit, replace=True)
        OmegaConf.register_new_resolver("resolve_if_then_else_sysgen", resolve_if_then_else_sysgen, replace=True)
        OmegaConf.register_new_resolver("resolve_if_then_else_compositionality", resolve_if_then_else_compositionality, replace=True)
        OmegaConf.register_new_resolver("resolve_use_gen_test_set", resolve_use_gen_test_set, replace=True)
        OmegaConf.register_new_resolver("resolve_if_then_else_validate_in_and_out_domain", resolve_if_then_else_validate_in_and_out_domain, replace=True)
        OmegaConf.register_new_resolver("resolve_validate_in_and_out_domain", resolve_validate_in_and_out_domain, replace=True)
        OmegaConf.register_new_resolver("resolve_data_env_img_size", resolve_data_env_img_size, replace=True)

        # Merge all the non-specific configs into a single hierarchical object
        main_config = merge_and_resolve_configs([base_config, data_config, experiment_config, wandb_config, training_config, inference_config, sweep_config, cli_config])

        # Load model-specific config
        model_module = main_config.base.get("model_module", None)
        if not model_module:
            raise ValueError("Error: 'base.model_module' is missing in base.yaml")

        model_config_path = f"configs/models/{model_module}.yaml"
        if not os.path.exists(model_config_path):
            raise FileNotFoundError(f"Error: Model config file '{model_config_path}' not found.")
        model_config = OmegaConf.load(model_config_path)

        # Merge the main config with the specific config into a single hierarchical object
        main_config = merge_and_resolve_configs([main_config, model_config, sweep_config, cli_config])
        
        # Load backbone/encoder network-specific config
        backbone_network_name = main_config.model.get("backbone", None)
        if not backbone_network_name:
            raise ValueError("Error: 'model.backbone' is missing in model config.")

        backbone_network_config_path = f"configs/networks/backbones/{backbone_network_name}.yaml"
        if not os.path.exists(backbone_network_config_path):
            raise FileNotFoundError(f"Error: Backbone network config file '{backbone_network_config_path}' not found.")
        backbone_network_config = OmegaConf.load(backbone_network_config_path)

        # Load head/decoder network-specific config
        head_network_name = main_config.model.get("head", None)
        if not head_network_name:
            raise ValueError("Error: 'model.head' is missing in model config.")

        head_network_config_path = f"configs/networks/heads/{head_network_name}.yaml"
        if not os.path.exists(head_network_config_path):
            raise FileNotFoundError(f"Error: Head network config file '{head_network_config_path}' not found.")
        head_network_config = OmegaConf.load(head_network_config_path)

        # Merge all configs into a single hierarchical object
        main_config = merge_and_resolve_configs([main_config, backbone_network_config, head_network_config, sweep_config, cli_config])

        # Convert the complete config to a dict
        resolved_complete_config_dict = OmegaConf.to_container(main_config)

        # Convert the config dict to an OmegaConf object so that we can then use dot notation to access the keys
        resolved_complete_config_oc = OmegaConf.create(resolved_complete_config_dict)

    except Exception as e:
        raise RuntimeError(f"Error loading or merging configurations: {e}")
    
    return resolved_complete_config_oc, resolved_complete_config_dict

def log_config_dict(config_dict, log_message=""):
    """
    Log the config dictionary in a structured format.

    Args:
        config_dict (dict): The configuration dictionary to log.
        log_message (str): An optional message to prepend to the log.
    """
    dict_logs_message = OmegaConf.to_yaml(config_dict)
    logger.info(f"{log_message}\n\n{dict_logs_message}")

def generate_timestamped_experiment_name(exp_basename):
    now = datetime.datetime.now()
    timestamp = now.strftime("%d_%m_%H_%M_%S")
    experiment_name = f"{exp_basename}_{timestamp}"
    return experiment_name

def save_model_metadata_for_ckpt(save_folder_path, model):
    """
    Save the model class and all the config arguments used to create the model and save it in the current (timestamped) experiment folder.
    This allows us to load the model module/class and config arguments in order to be able to easily load a model from a checkpoint only.

    Args:
        save_folder_path (str): the folder in which to save the metadata .pth (dict) file
        model (pl.LightningModule): the model to save metadata for
    """

    metadata_for_ckpt = {
    "model_module_name": model.__class__.__name__,
    "hparams": model.hparams    # in fact, not necessary to load the hparams as they are already saved in the checkpoint
    }

    torch.save(metadata_for_ckpt, os.path.join(save_folder_path, "metadata_for_ckpt.pth"))
    logger.info("Model metadata saved for possible future checkpoint use.")

def find_most_recent_experiment_folder(directory):
    """ Search for the the most recent "experiment_" folder in the given directory. """

    folders = [os.path.join(directory, d) for d in os.listdir(directory) if (os.path.isdir(os.path.join(directory, d)) and "experiment_" in d)]
    if not folders:
        return None

    most_recent_folder = max(folders, key=os.path.getmtime)
    return most_recent_folder

def get_latest_ckpt(directory):
    """ Get the latest checkpoint file within all the experiment folders in the given directory. """

    most_recent_folder = find_most_recent_experiment_folder(directory)

    # Search for the most recent .ckpt file in the found folder
    ckpt_pattern = os.path.join(most_recent_folder, "*.ckpt")
    ckpt_files = glob.glob(ckpt_pattern)
    if not ckpt_files:
        return None

    latest_ckpt = max(ckpt_files, key=os.path.getmtime)
    return latest_ckpt

def get_model_from_ckpt(model_ckpt_path):
    """ Load a (pre-trained) model from a checkpoint file. """

    import models   # import the models module here to avoid circular imports

    # Get the model class and hparams arguments from the metadata file
    metadata_path = os.path.join(os.path.dirname(model_ckpt_path), "metadata_for_ckpt.pth")
    metadata_for_ckpt = torch.load(metadata_path, weights_only=False)

    model_module_name = metadata_for_ckpt["model_module_name"]
    # hparams = metadata_for_ckpt["hparams"]    # in fact not necessary to load the hparams as they are already saved in the checkpoint

    # Load the model module
    model_module = vars(models)[model_module_name]
    # model = model_module(**hparams)    # in fact not necessary to load the hparams as they are already saved in the checkpoint

    # Load the model
    model = model_module.load_from_checkpoint(model_ckpt_path)

    return model

def plot_lr_schedule(save_folder_path: str, lr_values: List) -> str:
    """ Plot the learning rate schedule performed during training. """

    # Create a general /figs folder
    figs_path = os.path.join(save_folder_path, "figs")
    os.makedirs(figs_path, exist_ok=True)
    fig_path = os.path.join(figs_path, "learning_rate_schedule.png")

    # Plot the learning rate schedule
    plt.figure(figsize=(10, 5))
    plt.plot(lr_values, label="Learning Rate")
    plt.xlabel("Training Steps")
    plt.ylabel("Learning Rate")
    plt.title("Learning Rate Schedule")
    plt.legend()
    plt.grid()
    plt.savefig(fig_path)
    # plt.show()
    plt.close()
    return fig_path

def plot_absolute_positional_embeddings(pos_embed, num_prepended_tokens=0, num_appended_tokens=0, viz_as_heatmap=False, sample_index_in_batch=None):
    """ 
    Plot the absolute positional embeddings (APE) for a sample sequence.

    Args:
        pos_embed (torch.Tensor): Positional embedding tensor of shape [1, seq_len(+num_prepended_tokens + num_appended_tokens), embed_dim]
        num_prepended_tokens (int): Number of extra prepended tokens (e.g., cls, register tokens)
        num_appended_tokens (int): Number of extra appended tokens (e.g., task tokens, in-context example)
        viz_as_heatmap (bool): If True, plot a heatmap; otherwise, plot line plots per embedding dimension
        sample_index_in_batch (int): Index of the sample in the batch for which to visualize the dynamic APE
    """

    if sample_index_in_batch is not None:   # visualize the dynamic APE for a sample of the batch
        pos_embed = pos_embed[sample_index_in_batch, :, :].detach().cpu().numpy()    # [pe_length, embed_dim] <-- [B, pe_length, embed_dim]
    else:   # visualize the static APE (same for any sample)
        pos_embed = pos_embed[0, :, :].detach().cpu().numpy()    # [pe_length, embed_dim] <-- [1, pe_length, embed_dim]

    # Remove extra prepended tokens for visualization
    if num_prepended_tokens > 0:
        pos_embed = pos_embed[num_prepended_tokens:, :]

    # Remove extra appended tokens for visualization
    if num_appended_tokens > 0:
        pos_embed = pos_embed[:-num_appended_tokens, :]

    plt.figure(figsize=(10, 5))

    if viz_as_heatmap:
        # Each row is a position in the sequence, each column is a dimension in the embedding
        ims = plt.imshow(pos_embed, aspect='auto', cmap='viridis')
        plt.colorbar(ims)
        plt.xlabel("Embedding dimension")
        plt.ylabel("Sequence position")
        plt.title("APE")

    else:
        # Plot each embedding dimensions for all positions in the sequence
        for i in range(pos_embed.shape[1]):  # for each embedding dim
            plt.plot(pos_embed[:, i], label=f"Dim {i}", alpha=0.5)  # dim-wise trace across sequence

        plt.xlabel("Sequence position")
        plt.ylabel("Embedding value")
        plt.title("APE Line Plot (dim traces)")
        plt.legend(loc='upper right', bbox_to_anchor=(1.15, 1), ncol=1, fontsize='small', frameon=False)

    # plt.tight_layout()
    save_folder_path = "./figs"
    os.makedirs(save_folder_path, exist_ok=True)
    plt.savefig(f'{save_folder_path}/absolute_positional_embeddings.png')
    plt.close()

def timer_decorator(func):
    """"
    Decorator to measure the execution time of a function.
    """

    def wrapper(*args, **kwargs):
        start_time = time.time()
        result = func(*args, **kwargs)  # call the function decorated
        end_time = time.time()
        elapsed_time = end_time - start_time
        logger.info(f"{func.__name__} took {elapsed_time:.4f} seconds to execute.")
        return result
    return wrapper

def delete_folder_content(folder_path):
    shutil.rmtree(folder_path)  
    os.makedirs(folder_path)

def copy_folder(source_folder, destination_folder):
    # Ensure destination folder exists
    os.makedirs(destination_folder, exist_ok=True)
    
    # Copy all contents from source to destination
    for item in os.listdir(source_folder):
        source_path = os.path.join(source_folder, item)
        destination_path = os.path.join(destination_folder, item)

        if os.path.isdir(source_path):
            # Copy subdirectories recursively
            shutil.copytree(source_path, destination_path, dirs_exist_ok=True)  
        else:
            # Copy files
            shutil.copy2(source_path, destination_path)

def process_test_results(config, test_results, test_type="test", exp_logger=None):
    """
    Process the test results and log them.

    TODO / FIXME:
    Handle and display of the results, especially for multi-task experiments.
    See how to handle the case where the results are for multiple test dataloaders
    """

    test_set_path = f"{config.data.dataset_dir}/{test_type}"

    # Check if the folder config.data.dataset_dir contains test_set_path with .csv or .json extension and load it accordingly with pandas
    if os.path.exists(f"{test_set_path}.csv"):
        test_set = pd.read_csv(f"{test_set_path}.csv")
    elif os.path.exists(f"{test_set_path}.json"):
        test_set = pd.read_json(f"{test_set_path}.json")
    else:
        raise FileNotFoundError(f"Test set file not found in the dataset directory: {test_set_path}")

    # Processing of the results and wrap-up of the parameters used
    if config.base.data_env == "REARC":
        tasks_considered = test_set['task'].unique()
    
    elif config.base.data_env == "BEFOREARC":
        # FIXME: Fix issue (e.g., when running for BEFOREARC Compositionality Setting 5 Experiment 1)
        unique_transformations = test_set['transformations'].drop_duplicates().tolist() # TODO: the field 'transformations' contains a list of transformations applied to obtain the output grid form the input grid?
        tasks_considered = ["-".join(transformation_list) for transformation_list in unique_transformations]
    
    elif config.base.data_env == "CVR":
        tasks_considered = test_set['task'].unique()

    logger.debug(f"Post-processing results for tasks: {tasks_considered}")

    global_avg = {metric_key: r.mean() for metric_key, r in test_results.items()}
    per_task = {}
    per_task_avg = {}

    return None

def get_paper_model_name(config):
    """ Prepare model name for logging """
    model_name = None

    if config.model.backbone == "vit":
        if (
            (not config.model.visual_tokens.enabled) and
            (config.model.ape.enabled) and
            (config.model.ape.ape_type == "learn") and
            (not config.model.rpe.enabled) and
            (not config.model.ope.enabled) and
            (config.model.num_reg_tokens == 0)
        ):
            model_name = "ViT-vanilla"
        
        # elif (
        #     (config.model.visual_tokens.enabled) and 
        #     (config.model.ape.enabled) and 
        #     (config.model.ape.ape_type == "2dsincos") and
        #     (config.model.ape.mixer != "sum") and
        #     (config.model.ope.enabled) and
        #     (config.model.rpe.enabled) and 
        #     ("Alibi" in config.model.rpe.rpe_type)
        # ):
        #     model_name = "ViT-vitarc"
        
        # elif (
        #     (config.model.visual_tokens.enabled) and 
        #     (config.model.ape.enabled) and 
        #     (config.model.ape.ape_type == "2dsincos") and
        #     (config.model.rpe.enabled) and
        #     (config.model.rpe.rpe_type == "rope")
        # ):
        #     model_name = "ViT"

        elif (
            (config.model.visual_tokens.enabled) and 
            (config.model.ape.enabled) and 
            (config.model.ape.ape_type == "2dsincos") and
            (config.model.ape.mixer != "sum") and
            (config.model.ope.enabled) and
            (config.model.rpe.enabled) and
            (config.model.rpe.rpe_type == "rope") and
            (config.model.num_reg_tokens > 0)
        ):
            model_name = "ViT"

    elif (
        (config.model.backbone == "resnet") and
        (not config.model.visual_tokens.enabled)
    ):
        model_name = "ResNet"
    
    elif config.model.backbone == "diffusion_vit":
        model_name = "ViT-diffusion"
    
    elif config.model.backbone == "looped_vit":
        model_name = "ViT-looped"
    
    if model_name is None:
        logger.warning(f"Model backbone was not recognized. Simply using the backbone network name ({config.model.backbone}) from the config for the model name.")
        model_name = config.model.backbone

    return model_name<|MERGE_RESOLUTION|>--- conflicted
+++ resolved
@@ -69,10 +69,7 @@
         # This resolver yields a cleaner config overview of the parameters actually used in the experiment since it sets the value to None when the parameter is not enabled.
         def resolve_if_then_else(enabled, set_value):
             return set_value if enabled else None  # return None when parameter is not enabled
-<<<<<<< HEAD
-
-=======
-        
+
         def resolve_pondernet_for_looped_vit(backbone_network_name, use_pondernet):
             """
             This resolver is used to set the PonderNet parameters only when the backbone network is 'looped_vit'.
@@ -81,8 +78,7 @@
                 return use_pondernet
             else:
                 return False
-        
->>>>>>> 0afb400f
+
         # This resolver is used to handle specific cases for the sys-gen study
         def resolve_if_then_else_sysgen(study_name, set_value):
             if study_name == "sys-gen":

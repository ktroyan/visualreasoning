import os
import time
import yaml
import glob
import datetime
import torch
from omegaconf import OmegaConf
import pandas as pd
import matplotlib.pyplot as plt
from matplotlib.colors import ListedColormap
import seaborn as sns
import shutil
from typing import Any, Dict, List, Tuple

# Personal codebase dependencies
from utility.logging import logger


def get_complete_config(sweep_config=None):
    """
    Load and merge all relevant configuration files using OmegaConf.
    If enabled, the WandB sweep config arguments take priority over the default config arguments.
    The CLI arguments (provided with OmegaConf syntax) take priority (i.e., overwrite any other parameter value).
    Essentially, the merging order in OmegaConf.merge() is important.

    NOTE: 
    The merging order of the configs is important in order to get expected and correct parameter values.
    That is why the CLI config is merged last and the sweep config right before it.
    
    Moreover, we should proceed to the creation of the complete configs in several steps in order to 
    get the correct specific config files to load that may depend on some arguments of other configs.
    
    For example base.model_module decides on what model config to load.
    For example model.backbone decides on what backbone network config to load.
    For example model.head decides on what head network config to load.

    Returns:
        resolved_complete_config_oc (OmegaConf): The complete resolved configuration as an OmegaConf object.
        resolved_complete_config_dict (dict): The complete resolved configuration as a dict.
    """

    def merge_and_resolve_configs(configs: list) -> OmegaConf:
        # Merge configs
        merged_config = OmegaConf.merge(*configs)

        # Explicitly resolve interpolations in the main config so that we get the values needed to load the specific configs below
        OmegaConf.resolve(merged_config)

        return merged_config

    try:
        # Load non-specific configs
        base_config = OmegaConf.load("configs/base.yaml")
        data_config = OmegaConf.load("configs/data.yaml")
        experiment_config = OmegaConf.load("configs/experiment.yaml")
        wandb_config = OmegaConf.load("configs/wandb.yaml")
        training_config = OmegaConf.load("configs/training.yaml")
        inference_config = OmegaConf.load("configs/inference.yaml")
        cli_config = OmegaConf.from_cli()

        # Handle sweep config
        if sweep_config is None:
            sweep_config = {}
        else:
            log_config_dict(sweep_config, "*** Parameter values selected from the sweep config ***")

        # Create resolvers
        def resolve_if_then_else(enabled, set_value):
            return set_value if enabled else None  # return None when disabled
        
        def resolve_if_then_else_sysgen(study_name, set_value):
            if study_name == "sys-gen":
                return set_value
            else:
                return False

        def resolve_data_env_img_size(data_env, img_size):
            if data_env == "CVR":
                return 128
            elif data_env == "REARC":
                return img_size

        # Register the resolvers. Use replace=True to not try to re-register the resolver which would raise an error during WandB sweeps
        OmegaConf.register_new_resolver("resolve_if_then_else", resolve_if_then_else, replace=True)
        OmegaConf.register_new_resolver("resolve_if_then_else_sysgen", resolve_if_then_else_sysgen, replace=True)
        OmegaConf.register_new_resolver("resolve_data_env_img_size", resolve_data_env_img_size, replace=True)

        # Merge all the non-specific configs into a single hierarchical object
        main_config = merge_and_resolve_configs([base_config, data_config, experiment_config, wandb_config, training_config, inference_config, sweep_config, cli_config])

        # Load model-specific config
        model_module = main_config.base.get("model_module", None)
        if not model_module:
            raise ValueError("Error: 'base.model_module' is missing in base.yaml")

        model_config_path = f"configs/models/{model_module}.yaml"
        if not os.path.exists(model_config_path):
            raise FileNotFoundError(f"Error: Model config file '{model_config_path}' not found.")
        model_config = OmegaConf.load(model_config_path)

        # Merge the main config with the specific config into a single hierarchical object
        main_config = merge_and_resolve_configs([main_config, model_config, sweep_config, cli_config])
        
        # Load backbone network-specific config
        backbone_network_name = main_config.model.get("backbone", None)
        if not backbone_network_name:
            raise ValueError("Error: 'model.backbone' is missing in model config.")

        backbone_network_config_path = f"configs/networks/backbones/{backbone_network_name}.yaml"
        if not os.path.exists(backbone_network_config_path):
            raise FileNotFoundError(f"Error: Backbone network config file '{backbone_network_config_path}' not found.")
        backbone_network_config = OmegaConf.load(backbone_network_config_path)

        # Load head network-specific config
        head_network_name = main_config.model.get("head", None)
        if not head_network_name:
            raise ValueError("Error: 'model.head' is missing in model config.")

        head_network_config_path = f"configs/networks/heads/{head_network_name}.yaml"
        if not os.path.exists(head_network_config_path):
            raise FileNotFoundError(f"Error: Head network config file '{head_network_config_path}' not found.")
        head_network_config = OmegaConf.load(head_network_config_path)

        # Merge all configs into a single hierarchical object
        main_config = merge_and_resolve_configs([main_config, backbone_network_config, head_network_config, sweep_config, cli_config])

        # Convert the complete config to a dict
        resolved_complete_config_dict = OmegaConf.to_container(main_config)

        # Convert dict to OmegaConf object so that we can then use dot notation to access the keys
        resolved_complete_config_oc = OmegaConf.create(resolved_complete_config_dict)


    except Exception as e:
        raise RuntimeError(f"Error loading or merging configurations: {e}")
    
    return resolved_complete_config_oc, resolved_complete_config_dict

def log_config_dict(config_dict, log_message=""):
    """
    Log the config dictionary in a structured format.

    Args:
        config_dict (dict): The configuration dictionary to log.
        log_message (str): An optional message to prepend to the log.
    """
    dict_logs_message = OmegaConf.to_yaml(config_dict)
    logger.info(f"{log_message}\n\n{dict_logs_message}")

def get_config_specific_args_from_args_dict(args_dict, specific_config_path):
    # Load the YAML config to get config-specific keys
    with open(specific_config_path, "r") as f:
        specific_config_keys = yaml.safe_load(f).keys()

    # Filter args to include only the arguments of the specific config file given
    specific_config_args = {key: value for key, value in args_dict.items() if key in specific_config_keys}

    return specific_config_args

def save_config(cfg, path):
    with open(path, 'w') as cfg_file:
        yaml.dump(cfg, cfg_file)

def generate_timestamped_experiment_name(exp_basename):
    now = datetime.datetime.now()
    timestamp = now.strftime("%d_%m_%H_%M")
    experiment_name = f"{exp_basename}_{timestamp}"
    return experiment_name

def save_model_metadata_for_ckpt(save_folder_path, model):
    """
    Save the model class and all the config arguments used to create the model and save it in the current (timestamped) experiment folder.
    This allows us to load the model module/class and config arguments in order to be able to easily load a model from a checkpoint only.

    Args:
        save_folder_path (str): the folder in which to save the metadata .pth (dict) file
        model (pl.LightningModule): the model to save metadata for
    """

    metadata_for_ckpt = {
    "model_module_name": model.__class__.__name__,
    "hparams": model.hparams    # in fact not necessary to load the hparams as they are already saved in the checkpoint
    }

    torch.save(metadata_for_ckpt, os.path.join(save_folder_path, "metadata_for_ckpt.pth"))
    logger.info("Model metadata saved for future checkpoint use.")

def find_most_recent_experiment_folder(directory):
    # Search for the the most recent "experiment_" folder in the given directory
    folders = [os.path.join(directory, d) for d in os.listdir(directory) if (os.path.isdir(os.path.join(directory, d)) and "experiment_" in d)]
    if not folders:
        return None

    most_recent_folder = max(folders, key=os.path.getmtime)
    return most_recent_folder

def get_latest_ckpt(directory):
    """ Get the latest checkpoint file in the latest folder following the 

    Args:
        folder str: folder in which to search for the latest checkpoint file

    Returns:
        str: path of the latest checkpoint file
    """

    most_recent_folder = find_most_recent_experiment_folder(directory)

    # Search for the most recent .ckpt file in the found folder
    ckpt_pattern = os.path.join(most_recent_folder, "*.ckpt")
    ckpt_files = glob.glob(ckpt_pattern)
    if not ckpt_files:
        return None

    latest_ckpt = max(ckpt_files, key=os.path.getmtime)
    return latest_ckpt

def get_model_from_ckpt(model_ckpt_path):
    import models   # import the models module here to avoid circular imports

    # Get the model class and hparams arguments from the metadata file
    metadata_path = os.path.join(os.path.dirname(model_ckpt_path), "metadata_for_ckpt.pth")
    metadata_for_ckpt = torch.load(metadata_path, weights_only=False)

    model_module_name = metadata_for_ckpt["model_module_name"]
    # hparams = metadata_for_ckpt["hparams"]    # in fact not necessary to load the hparams as they are already saved in the checkpoint

    # Load the model module
    model_module = vars(models)[model_module_name]
    # model = model_module(**hparams)    # in fact not necessary to load the hparams as they are already saved in the checkpoint

    # Load the model
    model = model_module.load_from_checkpoint(model_ckpt_path)

    return model

<<<<<<< HEAD
def plot_lr_schedule(lr_values: List) -> str:
    import wandb
    wandb_subfolder = "/" + wandb.run.id if wandb.run is not None else ""
=======
def plot_lr_schedule(save_folder_path: str, lr_values: List) -> str:
    figs_path = os.path.join(save_folder_path, "figs")
    os.makedirs(figs_path, exist_ok=True)
    fig_path = os.path.join(figs_path, "learning_rate_schedule.png")
>>>>>>> 308b01ed

    plt.figure(figsize=(10, 5))
    plt.plot(lr_values, label="Learning Rate")
    plt.xlabel("Training Steps")
    plt.ylabel("Learning Rate")
    plt.title("Learning Rate Schedule")
    plt.legend()
    plt.grid()
<<<<<<< HEAD
    fig_path = f"./figs{wandb_subfolder}/learning_rate_schedule.png"
=======
>>>>>>> 308b01ed
    plt.savefig(fig_path)
    # plt.show()
    plt.close()
    return fig_path

def plot_absolute_positional_embeddings(pos_embed, num_prefix_tokens=None, viz_as_heatmap=False):
    """ 
    Plot the absolute positional embeddings (APE).

    Args:
        pos_embed (torch.Tensor): Positional embedding tensor of shape [1, seq_len(+num_extra_tokens), embed_dim]
        num_prefix_tokens (int): Number of extra/prefixed tokens (e.g., cls, register tokens)
        viz_as_heatmap (bool): If True, plot a heatmap; otherwise, plot line plots per embedding dimension
    """
<<<<<<< HEAD
    import wandb

    # Ensure the figs directory exists
    wandb_subfolder = "/" + wandb.run.id if wandb.run is not None else ""
    os.makedirs(f'./figs{wandb_subfolder}', exist_ok=True)
=======
>>>>>>> 308b01ed

    # Remove extra/prefix tokens if needed
    if num_prefix_tokens is not None and num_prefix_tokens > 0:
        embeddings = pos_embed[0, num_prefix_tokens:, :].detach().cpu().numpy()  # [seq_len, embed_dim]
    else:
        embeddings = pos_embed[0, :, :].detach().cpu().numpy()

    plt.figure(figsize=(10, 5))

    if viz_as_heatmap:
        # Each row is a position in the sequence, each column is a dimension in the embedding
        ims = plt.imshow(embeddings, aspect='auto', cmap='viridis')
        plt.colorbar(ims)
        plt.xlabel("Embedding dimension")
        plt.ylabel("Sequence position")
        plt.title("APE")

    else:
        # Plot all embedding dimensions for each position in the sequence
        for i in range(embeddings.shape[1]):  # for each embedding dim
            plt.plot(embeddings[:, i], label=f"Dim {i}", alpha=0.5)  # dim-wise trace across sequence

        plt.xlabel("Sequence position")
        plt.ylabel("Embedding value")
        plt.title("APE Line Plot (dim traces)")
        plt.legend(loc='upper right', bbox_to_anchor=(1.15, 1), ncol=1, fontsize='small', frameon=False)

<<<<<<< HEAD
    plt.tight_layout()
    plt.savefig('./figs{wandb_subfolder}/positional_embeddings.png')
=======
    # plt.tight_layout()
    save_folder_path = "./figs"
    os.makedirs(save_folder_path, exist_ok=True)
    plt.savefig(f'{save_folder_path}/positional_embeddings.png')
>>>>>>> 308b01ed
    plt.close()

def timer_decorator(func):
    """"
    Decorator to measure the execution time of a function.
    """

    def wrapper(*args, **kwargs):
        start_time = time.time()
        result = func(*args, **kwargs)  # call the function decorated
        end_time = time.time()
        elapsed_time = end_time - start_time
        logger.info(f"{func.__name__} took {elapsed_time:.4f} seconds to execute.")
        return result
    return wrapper

def delete_folder_content(folder_path):
    shutil.rmtree(folder_path)  
    os.makedirs(folder_path)

def copy_folder(source_folder, destination_folder):
    # Ensure destination folder exists
    os.makedirs(destination_folder, exist_ok=True)
    
    # Copy all contents from source to destination
    for item in os.listdir(source_folder):
        source_path = os.path.join(source_folder, item)
        destination_path = os.path.join(destination_folder, item)

        if os.path.isdir(source_path):
            # Copy subdirectories recursively
            shutil.copytree(source_path, destination_path, dirs_exist_ok=True)  
        else:
            # Copy files
            shutil.copy2(source_path, destination_path)


def observe_input_output_images(save_folder_path, dataloader, batch_id=0, n_samples=4, split="test"):
    """ 
    Observe the input and output images of a batch from the dataloader.
    
    TODO: It only works for REARC. Update it or create another function for CVR as well if needed.
    """
    
    # Get the batch batch_id from the dataloader
    for i, batch in enumerate(dataloader):
        if i == batch_id:
            break
    
    # Get the input and output images
    inputs, outputs = batch[0], batch[1]

    # Number of samples to observe
    n_samples = min(n_samples, len(inputs))

    logger.debug(f"Observing {n_samples} samples from {split} batch {batch_id}.")

    # Handle padding tokens. Replace the symbols for pad tokens with the background color
    pad_token = 10
    inputs[inputs == pad_token] = 0
    outputs[outputs == pad_token] = 0

    # Use the same color map as REARC
    cmap = ListedColormap([
        '#000', '#0074D9', '#FF4136', '#2ECC40', '#FFDC00',
        '#AAAAAA', '#F012BE', '#FF851B', '#7FDBFF', '#870C25'
    ])
    
    vmin = 0
    vmax = 9

    # Create a figure to plot the samples
    fig, axs = plt.subplots(2, n_samples, figsize=(n_samples * 3, 6), dpi=150)

    for i in range(n_samples):
        input_img = inputs[i].cpu().numpy()
        target_img = outputs[i].cpu().numpy()

        for ax, img, title in zip([axs[0, i], axs[1, i]], 
                                  [input_img, target_img], 
                                  [f"Input {i} of batch {batch_id}", f"Output {i} of batch {batch_id}"]
                                  ):
            sns.heatmap(img, ax=ax, cbar=False, linewidths=0.05, linecolor='gray', square=True, cmap=cmap, vmin=vmin, vmax=vmax)
            ax.set_title(title, fontsize=8)
            ax.set_xticks([])
            ax.set_yticks([])

    fig.suptitle(f"{split} batch {batch_id}", fontsize=18)

    plt.tight_layout()
    # plt.show()

    # Save the figure
<<<<<<< HEAD
    wandb_subfolder = "/" + wandb.run.id if wandb.run is not None else ""
    os.makedirs(f"./figs{wandb_subfolder}", exist_ok=True)   # create the /figs folder if it does not exist
    fig.savefig(f"./figs{wandb_subfolder}/{split}_image_input_output_batch{batch_id}.png")
=======
    fig.savefig(f"{save_folder_path}/{split}_image_input_output_batch{batch_id}.png")
>>>>>>> 308b01ed

    plt.close(fig)


def process_test_results(config, test_results, test_type="test", exp_logger=None):
    """
    Process the test results and log them.

<<<<<<< HEAD
    FIXME:
    Update code for it to work with REARC, BEFOREARC and CVR

=======
    TODO:
    Check if code ok and improve handling and display of the results, especially for multi-task experiments.
        
>>>>>>> 308b01ed
    FIXME:
    For this code to work currently, the batch size should yield a number of elements in each key of results so that it is a multiple of the number of tasks, otherwise the reshape will fail.
    Also see how to handle the case where the results are for multiple test dataloaders
    """

    test_set_path = f"{config.data.dataset_dir}/{test_type}"

    # Check if the folder config.data.dataset_dir contains test_set_path with .csv or .json extension and load it accordingly with pandas
    if os.path.exists(f"{test_set_path}.csv"):
        test_set = pd.read_csv(f"{test_set_path}.csv")
    elif os.path.exists(f"{test_set_path}.json"):
        test_set = pd.read_json(f"{test_set_path}.json")
    else:
        raise FileNotFoundError(f"Test set file not found in the dataset directory: {test_set_path}")

    # Processing of the results and wrap-up of the parameters used
    if config.base.data_env == "REARC":
        tasks_considered = test_set['task'].unique()

    elif config.base.data_env == "BEFOREARC":
        # FIXME: Fix issue (e.g., when running for BEFOREARC Compositionality Setting 5 Experiment 1)
        unique_transformations = test_set['transformations'].drop_duplicates().tolist() # TODO: the field 'transformations' contains a list of transformations applied to obtain the output grid form the input grid?
        tasks_considered = ["-".join(transformation_list) for transformation_list in unique_transformations]

    elif config.base.data_env == "CVR":
        tasks_considered = test_set['task'].unique()

    logger.debug(f"Post-processing results for tasks: {tasks_considered}")

    global_avg = {metric_key: r.mean() for metric_key, r in test_results.items()}
    per_task = {}
    per_task_avg = {}

    # nb_of_tasks = len(tasks_considered)

    for metric_key, r in test_results.items():
        logger.debug(f"Processing results for metric key: {metric_key}, and result with shape: {r.shape}")
        k_result = r.reshape([len(tasks_considered), -1])
        for i, task in enumerate(tasks_considered):
            if 'task' not in task:
                per_task[f'{metric_key}_task_{task}'] = k_result[i]
                per_task_avg[f'{metric_key}_task_{task}'] = k_result[i].mean()
                
            else:
                per_task[f'{metric_key}_{task}'] = k_result[i]
                per_task_avg[f'{metric_key}_{task}'] = k_result[i].mean()
    
    logger.info(f"Global average results:\n{global_avg}")
    
    log_message = "Per task results for each batch/step:\n"
    for key, value in per_task.items():
        log_message += f"{key}: {value}\n"
    logger.info(log_message)
    
    logger.info(f"Per task average results:\n{per_task_avg}")

    if exp_logger is not None:
        exp_logger.experiment.log({f"{test_type}_results_global_avg/{k}": v for k, v in global_avg.items()})
        exp_logger.experiment.log({f"{test_type}_results_per_task_avg/{k}": v for k, v in per_task_avg.items()})
        # exp_logger.experiment.log({f"{test_type}_results_per_task/{k}": v for k, v in per_task.items()})   # TODO: check how to to log it properly if needed
        exp_logger.save()

    processed_test_results = {
        f"{test_type}_results_global_avg": global_avg,
        f"{test_type}_results_per_task": per_task,
        f"{test_type}_results_per_task_avg": per_task_avg
    }

    return processed_test_results<|MERGE_RESOLUTION|>--- conflicted
+++ resolved
@@ -67,7 +67,7 @@
         # Create resolvers
         def resolve_if_then_else(enabled, set_value):
             return set_value if enabled else None  # return None when disabled
-        
+
         def resolve_if_then_else_sysgen(study_name, set_value):
             if study_name == "sys-gen":
                 return set_value
@@ -234,16 +234,10 @@
 
     return model
 
-<<<<<<< HEAD
-def plot_lr_schedule(lr_values: List) -> str:
-    import wandb
-    wandb_subfolder = "/" + wandb.run.id if wandb.run is not None else ""
-=======
 def plot_lr_schedule(save_folder_path: str, lr_values: List) -> str:
     figs_path = os.path.join(save_folder_path, "figs")
     os.makedirs(figs_path, exist_ok=True)
     fig_path = os.path.join(figs_path, "learning_rate_schedule.png")
->>>>>>> 308b01ed
 
     plt.figure(figsize=(10, 5))
     plt.plot(lr_values, label="Learning Rate")
@@ -252,10 +246,6 @@
     plt.title("Learning Rate Schedule")
     plt.legend()
     plt.grid()
-<<<<<<< HEAD
-    fig_path = f"./figs{wandb_subfolder}/learning_rate_schedule.png"
-=======
->>>>>>> 308b01ed
     plt.savefig(fig_path)
     # plt.show()
     plt.close()
@@ -270,14 +260,6 @@
         num_prefix_tokens (int): Number of extra/prefixed tokens (e.g., cls, register tokens)
         viz_as_heatmap (bool): If True, plot a heatmap; otherwise, plot line plots per embedding dimension
     """
-<<<<<<< HEAD
-    import wandb
-
-    # Ensure the figs directory exists
-    wandb_subfolder = "/" + wandb.run.id if wandb.run is not None else ""
-    os.makedirs(f'./figs{wandb_subfolder}', exist_ok=True)
-=======
->>>>>>> 308b01ed
 
     # Remove extra/prefix tokens if needed
     if num_prefix_tokens is not None and num_prefix_tokens > 0:
@@ -305,15 +287,10 @@
         plt.title("APE Line Plot (dim traces)")
         plt.legend(loc='upper right', bbox_to_anchor=(1.15, 1), ncol=1, fontsize='small', frameon=False)
 
-<<<<<<< HEAD
-    plt.tight_layout()
-    plt.savefig('./figs{wandb_subfolder}/positional_embeddings.png')
-=======
     # plt.tight_layout()
     save_folder_path = "./figs"
     os.makedirs(save_folder_path, exist_ok=True)
     plt.savefig(f'{save_folder_path}/positional_embeddings.png')
->>>>>>> 308b01ed
     plt.close()
 
 def timer_decorator(func):
@@ -407,13 +384,7 @@
     # plt.show()
 
     # Save the figure
-<<<<<<< HEAD
-    wandb_subfolder = "/" + wandb.run.id if wandb.run is not None else ""
-    os.makedirs(f"./figs{wandb_subfolder}", exist_ok=True)   # create the /figs folder if it does not exist
-    fig.savefig(f"./figs{wandb_subfolder}/{split}_image_input_output_batch{batch_id}.png")
-=======
     fig.savefig(f"{save_folder_path}/{split}_image_input_output_batch{batch_id}.png")
->>>>>>> 308b01ed
 
     plt.close(fig)
 
@@ -422,15 +393,9 @@
     """
     Process the test results and log them.
 
-<<<<<<< HEAD
-    FIXME:
-    Update code for it to work with REARC, BEFOREARC and CVR
-
-=======
     TODO:
     Check if code ok and improve handling and display of the results, especially for multi-task experiments.
-        
->>>>>>> 308b01ed
+
     FIXME:
     For this code to work currently, the batch size should yield a number of elements in each key of results so that it is a multiple of the number of tasks, otherwise the reshape will fail.
     Also see how to handle the case where the results are for multiple test dataloaders
@@ -449,12 +414,12 @@
     # Processing of the results and wrap-up of the parameters used
     if config.base.data_env == "REARC":
         tasks_considered = test_set['task'].unique()
-
+    
     elif config.base.data_env == "BEFOREARC":
         # FIXME: Fix issue (e.g., when running for BEFOREARC Compositionality Setting 5 Experiment 1)
         unique_transformations = test_set['transformations'].drop_duplicates().tolist() # TODO: the field 'transformations' contains a list of transformations applied to obtain the output grid form the input grid?
         tasks_considered = ["-".join(transformation_list) for transformation_list in unique_transformations]
-
+    
     elif config.base.data_env == "CVR":
         tasks_considered = test_set['task'].unique()
 

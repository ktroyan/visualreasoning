--- conflicted
+++ resolved
@@ -16,14 +16,14 @@
 def get_complete_config(sweep_config: Dict = None) -> Tuple[OmegaConf, Dict]:
     """
     Load and merge all relevant configuration files using OmegaConf.
-    
+
     If enabled, the WandB sweep config arguments take priority over the default config arguments.
     The CLI arguments (provided with OmegaConf syntax) take priority (i.e., overwrite any other parameter value).
 
     Therefore, the merging order of the configs in OmegaConf.merge() is important in order to get expected and correct parameter values.
     That is why the CLI config is merged last and the sweep config right before it.
     
-    Moreover, we should proceed with the creation of the complete configs in several steps in order to 
+    Moreover, we should proceed with the creation of the complete configs in several steps in order to
     get the correct specific config files to load that may depend on some arguments of other configs.
     
     For example base.model_module decides on what model config to load.
@@ -65,17 +65,12 @@
 
         ## Create resolvers.
         # They are used to resolve some parameters' value based on the values of other parameters through variable interpolation.
-        
+
         # This resolver yields a cleaner config overview of the parameters actually used in the experiment since it sets the value to None when the parameter is not enabled.
         def resolve_if_then_else(enabled, set_value):
-<<<<<<< HEAD
-            return set_value if enabled else None  # return None when disabled
-
-=======
             return set_value if enabled else None  # return None when parameter is not enabled
-        
+
         # This resolver is used to handle specific cases for the sys-gen study
->>>>>>> c428690d
         def resolve_if_then_else_sysgen(study_name, set_value):
             if study_name == "sys-gen":
                 return set_value
@@ -305,7 +300,7 @@
     # Remove extra appended tokens for visualization
     if num_appended_tokens > 0:
         pos_embed = pos_embed[:-num_appended_tokens, :]
-    
+
     plt.figure(figsize=(10, 5))
 
     if viz_as_heatmap:
@@ -371,13 +366,8 @@
     Process the test results and log them.
 
     TODO:
-<<<<<<< HEAD
-    Check if code ok and improve handling and display of the results, especially for multi-task experiments.
-
-=======
     Improve handling and display of the results, especially for multi-task experiments.
         
->>>>>>> c428690d
     FIXME:
     For this code to work currently, the batch size should yield a number of elements in each key of results so that it is a multiple of the number of tasks, otherwise the reshape will fail.
     Also see how to handle the case where the results are for multiple test dataloaders
@@ -415,21 +405,15 @@
 
     for metric_key, r in test_results.items():
         logger.debug(f"Processing results for metric key: {metric_key}, and result with shape: {r.shape}")
-
-        # TODO: Ugly hack as there is an error in this function
-        try:
-            k_result = r.reshape([len(tasks_considered), -1])
-            for i, task in enumerate(tasks_considered):
-                if 'task' not in task:
-                    per_task[f'{metric_key}_task_{task}'] = k_result[i]
-                    per_task_avg[f'{metric_key}_task_{task}'] = k_result[i].mean()
-
-                else:
-                    per_task[f'{metric_key}_{task}'] = k_result[i]
-                    per_task_avg[f'{metric_key}_{task}'] = k_result[i].mean()
-        except Exception as e:
-            logger.error(f"Error reshaping results for metric key '{metric_key}': {e}")
-            logger.debug(f"Original result shape: {r.shape}, tasks considered: {tasks_considered}")
+        k_result = r.reshape([len(tasks_considered), -1])
+        for i, task in enumerate(tasks_considered):
+            if 'task' not in task:
+                per_task[f'{metric_key}_task_{task}'] = k_result[i]
+                per_task_avg[f'{metric_key}_task_{task}'] = k_result[i].mean()
+                
+            else:
+                per_task[f'{metric_key}_{task}'] = k_result[i]
+                per_task_avg[f'{metric_key}_{task}'] = k_result[i].mean()
     
     logger.info(f"Global average results:\n{global_avg}")
     

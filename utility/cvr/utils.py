--- conflicted
+++ resolved
@@ -1,7 +1,6 @@
 import os
 import numpy as np
 import pandas as pd
-import wandb
 from PIL import Image
 import torch
 from torchvision import transforms as tvt
@@ -214,13 +213,8 @@
 
 
     # Save the figure
-<<<<<<< HEAD
-    wandb_subfolder = "/" + wandb.run.id if wandb.run is not None else ""
-    os.makedirs(f"./figs{wandb_subfolder}", exist_ok=True)   # create the /figs folder if it does not exist
-=======
     figs_folder = os.path.join(save_folder_path, "figs")
     os.makedirs(figs_folder, exist_ok=True)
->>>>>>> 308b01ed
     
     # NOTE: "_of_saved_batches" indicates that the index of the batch here is that of the list given
     # as argument where we saved batches, not that of the batch in the dataloader. 
@@ -228,16 +222,9 @@
     # Most likely we only save the first and the last batch of the epoch.
     if epoch is not None:
         # Training or Validation
-<<<<<<< HEAD
-        fig.savefig(f"./figs{wandb_subfolder}/{split}_image_predictions_epoch{epoch}_batch{batch_index}_of_saved_batches.png")
-    else:
-        # Testing
-        fig.savefig(f"./figs{wandb_subfolder}/{split}_image_predictions_batch{batch_index}_of_saved_batches.png")
-=======
         fig.savefig(f"{figs_folder}/{split}_image_predictions_epoch{epoch}_batch{batch_index}_of_saved_batches.png")
     else:
         # Testing
         fig.savefig(f"{figs_folder}/{split}_image_predictions_batch{batch_index}_of_saved_batches.png")
->>>>>>> 308b01ed
 
     plt.close(fig)